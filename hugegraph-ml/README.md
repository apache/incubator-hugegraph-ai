<<<<<<< HEAD
  # hugegraph-ml
=======
 # hugegraph-ml
>>>>>>> 87d24ba1

## Summary

`hugegraph-ml` is a tool that integrates HugeGraph with popular graph learning libraries. 
It implements most graph learning algorithms, enabling users to perform end-to-end graph learning workflows directly from HugeGraph using `hugegraph-ml`. 
Graph data can be read directly from `HugeGraph` and used for tasks such as node embedding, node classification, and graph classification. 
The implemented algorithm models can be found in the [models](./src/hugegraph_ml/models) folder.

<<<<<<< HEAD
| model       | paper                                              |
| ----------- | -------------------------------------------------- |
| AGNN        | https://arxiv.org/abs/1803.03735                   |
| APPNP       | https://arxiv.org/abs/1810.05997                   |
| ARMA        | https://arxiv.org/abs/1901.01343                   |
| BGNN        | https://arxiv.org/abs/2101.08543                   |
| BGRL        | https://arxiv.org/abs/2102.06514                   |
| CARE-GNN    | https://arxiv.org/abs/2008.08692                   |
| Cluster-GCN | https://arxiv.org/abs/1905.07953                   |
| C&S         | https://arxiv.org/abs/2010.13993                   |
| DAGNN       | https://arxiv.org/abs/2007.09296                   |
| DeeperGCN   | https://arxiv.org/abs/2006.07739                   |
| DGI         | https://arxiv.org/abs/1809.10341                   |
| DiffPool    | https://arxiv.org/abs/1806.08804                   |
| GATNE       | https://arxiv.org/abs/1905.01669                   |
| GRACE       | https://arxiv.org/abs/2006.04131                   |
| GRAND       | https://arxiv.org/abs/2005.11079                   |
| JKNet       | https://arxiv.org/abs/1806.03536                   |
| P-GNN       | http://proceedings.mlr.press/v97/you19b/you19b.pdf |
| SEAL        | https://arxiv.org/abs/1802.09691                   |
=======
>>>>>>> 87d24ba1

## Environment Requirements

- python 3.9+ 
- hugegraph-server 1.0+

## Preparation

1. Start the HugeGraph database, you can do it via Docker/[Binary packages](https://hugegraph.apache.org/docs/download/download/). 
<<<<<<< HEAD
   Refer to [docker-link](https://hub.docker.com/r/hugegraph/hugegraph) & [deploy-doc](https://hugegraph.apache.org/docs/quickstart/hugegraph-server/#31-use-docker-container-convenient-for-testdev) for guidance

2. Clone this project

   ```bash
   git clone https://github.com/apache/incubator-hugegraph-ai.git
   ```

3. Install [hugegraph-python-client](../hugegraph-python-client) and [hugegraph_ml](../hugegraph-ml)

   ```bash
   cd ./incubator-hugegraph-ai # better to use virtualenv (source venv/bin/activate) 
   pip install ./hugegraph-python-client
   cd ./hugegraph-ml/
   pip install -e .
   ```

4. Enter the project directory

   ```bash
   cd ./hugegraph-ml/src
   ```
=======
Refer to [docker-link](https://hub.docker.com/r/hugegraph/hugegraph) & [deploy-doc](https://hugegraph.apache.org/docs/quickstart/hugegraph-server/#31-use-docker-container-convenient-for-testdev) for guidance
2. Clone this project
    ```bash
    git clone https://github.com/apache/incubator-hugegraph-ai.git
    ```
3. Install [hugegraph-python-client](../hugegraph-python-client) and [hugegraph_ml](../hugegraph-ml)
    ```bash
    cd ./incubator-hugegraph-ai # better to use virtualenv (source venv/bin/activate) 
    pip install ./hugegraph-python-client
    cd ./hugegraph-ml/
    pip install -e .
    ```
4. Enter the project directory
    ```bash
    cd ./hugegraph-ml/src
    ```
>>>>>>> 87d24ba1

## Examples

### Perform node embedding on the `Cora` dataset using the `DGI` model

Make sure that the Cora dataset is already in your HugeGraph database. 
If not, you can run the `import_graph_from_dgl` function to import the `Cora` dataset from `DGL` into
the `HugeGraph` database.

```python
from hugegraph_ml.utils.dgl2hugegraph_utils import import_graph_from_dgl

import_graph_from_dgl("cora")
```

Run [dgi_example.py](./src/hugegraph_ml/examples/dgi_example.py) to view the example.
<<<<<<< HEAD

=======
>>>>>>> 87d24ba1
```bash
python ./hugegraph_ml/examples/dgi_example.py
```

The specific process is as follows:

**1. Graph data convert**

Convert the graph from `HugeGraph` to `DGL` format.

```python
from hugegraph_ml.data.hugegraph2dgl import HugeGraph2DGL
from hugegraph_ml.models.dgi import DGI
from hugegraph_ml.models.mlp import MLPClassifier
from hugegraph_ml.tasks.node_classify import NodeClassify
from hugegraph_ml.tasks.node_embed import NodeEmbed

hg2d = HugeGraph2DGL()
graph = hg2d.convert_graph(vertex_label="CORA_vertex", edge_label="CORA_edge")
```

**2. Select model instance**

```python
model = DGI(n_in_feats=graph.ndata["feat"].shape[1])
```

**3. Train model and node embedding**

```python
node_embed_task = NodeEmbed(graph=graph, model=model)
embedded_graph = node_embed_task.train_and_embed(add_self_loop=True, n_epochs=300, patience=30)
```

**4. Downstream tasks node classification using MLP**

```python
model = MLPClassifier(
   n_in_feat=embedded_graph.ndata["feat"].shape[1], 
   n_out_feat=embedded_graph.ndata["label"].unique().shape[0]
)
node_clf_task = NodeClassify(graph=embedded_graph, model=model)
node_clf_task.train(lr=1e-3, n_epochs=400, patience=40)
print(node_clf_task.evaluate())
```

**5. Obtain the metrics**

```text
{'accuracy': 0.82, 'loss': 0.5714246034622192}
```

### Perform node classification on the `Cora` dataset using the `GRAND` model.

You can refer to the example in the [grand_example.py](./src/hugegraph_ml/examples/grand_example.py)

```python
from hugegraph_ml.data.hugegraph2dgl import HugeGraph2DGL
from hugegraph_ml.models.grand import GRAND
from hugegraph_ml.tasks.node_classify import NodeClassify

hg2d = HugeGraph2DGL()
graph = hg2d.convert_graph(vertex_label="CORA_vertex", edge_label="CORA_edge")
model = GRAND(
    n_in_feats=graph.ndata["feat"].shape[1],
    n_out_feats=graph.ndata["label"].unique().shape[0]
)
node_clf_task = NodeClassify(graph, model)
node_clf_task.train(lr=1e-2, weight_decay=5e-4, n_epochs=2000, patience=100)
print(node_clf_task.evaluate())
```<|MERGE_RESOLUTION|>--- conflicted
+++ resolved
@@ -1,8 +1,4 @@
-<<<<<<< HEAD
   # hugegraph-ml
-=======
- # hugegraph-ml
->>>>>>> 87d24ba1
 
 ## Summary
 
@@ -11,7 +7,6 @@
 Graph data can be read directly from `HugeGraph` and used for tasks such as node embedding, node classification, and graph classification. 
 The implemented algorithm models can be found in the [models](./src/hugegraph_ml/models) folder.
 
-<<<<<<< HEAD
 | model       | paper                                              |
 | ----------- | -------------------------------------------------- |
 | AGNN        | https://arxiv.org/abs/1803.03735                   |
@@ -32,8 +27,6 @@
 | JKNet       | https://arxiv.org/abs/1806.03536                   |
 | P-GNN       | http://proceedings.mlr.press/v97/you19b/you19b.pdf |
 | SEAL        | https://arxiv.org/abs/1802.09691                   |
-=======
->>>>>>> 87d24ba1
 
 ## Environment Requirements
 
@@ -43,7 +36,6 @@
 ## Preparation
 
 1. Start the HugeGraph database, you can do it via Docker/[Binary packages](https://hugegraph.apache.org/docs/download/download/). 
-<<<<<<< HEAD
    Refer to [docker-link](https://hub.docker.com/r/hugegraph/hugegraph) & [deploy-doc](https://hugegraph.apache.org/docs/quickstart/hugegraph-server/#31-use-docker-container-convenient-for-testdev) for guidance
 
 2. Clone this project
@@ -66,24 +58,6 @@
    ```bash
    cd ./hugegraph-ml/src
    ```
-=======
-Refer to [docker-link](https://hub.docker.com/r/hugegraph/hugegraph) & [deploy-doc](https://hugegraph.apache.org/docs/quickstart/hugegraph-server/#31-use-docker-container-convenient-for-testdev) for guidance
-2. Clone this project
-    ```bash
-    git clone https://github.com/apache/incubator-hugegraph-ai.git
-    ```
-3. Install [hugegraph-python-client](../hugegraph-python-client) and [hugegraph_ml](../hugegraph-ml)
-    ```bash
-    cd ./incubator-hugegraph-ai # better to use virtualenv (source venv/bin/activate) 
-    pip install ./hugegraph-python-client
-    cd ./hugegraph-ml/
-    pip install -e .
-    ```
-4. Enter the project directory
-    ```bash
-    cd ./hugegraph-ml/src
-    ```
->>>>>>> 87d24ba1
 
 ## Examples
 
@@ -100,10 +74,6 @@
 ```
 
 Run [dgi_example.py](./src/hugegraph_ml/examples/dgi_example.py) to view the example.
-<<<<<<< HEAD
-
-=======
->>>>>>> 87d24ba1
 ```bash
 python ./hugegraph_ml/examples/dgi_example.py
 ```
