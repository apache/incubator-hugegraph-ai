--- conflicted
+++ resolved
@@ -1,173 +1,151 @@
-# Licensed to the Apache Software Foundation (ASF) under one
-# or more contributor license agreements.  See the NOTICE file
-# distributed with this work for additional information
-# regarding copyright ownership.  The ASF licenses this file
-# to you under the Apache License, Version 2.0 (the
-# "License"); you may not use this file except in compliance
-# with the License.  You may obtain a copy of the License at
-#
-#   http://www.apache.org/licenses/LICENSE-2.0
-#
-# Unless required by applicable law or agreed to in writing,
-# software distributed under the License is distributed on an
-# "AS IS" BASIS, WITHOUT WARRANTIES OR CONDITIONS OF ANY
-# KIND, either express or implied.  See the License for the
-# specific language governing permissions and limitations
-# under the License.
-
-import json
-
-from pyhugegraph.api.common import HugeParamsBase
-from pyhugegraph.utils.huge_decorator import decorator_params, decorator_create
-from pyhugegraph.utils.log import log
-
-
-class EdgeLabel(HugeParamsBase):
-
-    @decorator_params
-    def link(self, source_label, target_label) -> "EdgeLabel":
-        self._parameter_holder.set("source_label", source_label)
-        self._parameter_holder.set("target_label", target_label)
-        return self
-
-    @decorator_params
-    def sourceLabel(self, source_label) -> "EdgeLabel":
-        self._parameter_holder.set("source_label", source_label)
-        return self
-
-    @decorator_params
-    def targetLabel(self, target_label) -> "EdgeLabel":
-        self._parameter_holder.set("target_label", target_label)
-        return self
-
-    @decorator_params
-    def userdata(self, *args) -> "EdgeLabel":
-        if not self._parameter_holder.get_value("user_data"):
-            self._parameter_holder.set("user_data", {})
-        user_data = self._parameter_holder.get_value("user_data")
-        i = 0
-        while i < len(args):
-            user_data[args[i]] = args[i + 1]
-            i += 2
-        return self
-
-    @decorator_params
-    def properties(self, *args) -> "EdgeLabel":
-        self._parameter_holder.set("properties", list(args))
-        return self
-
-    @decorator_params
-    def singleTime(self) -> "EdgeLabel":
-        self._parameter_holder.set("frequency", "SINGLE")
-        return self
-
-    @decorator_params
-    def multiTimes(self) -> "EdgeLabel":
-        self._parameter_holder.set("frequency", "MULTIPLE")
-        return self
-
-    @decorator_params
-    def sortKeys(self, *args) -> "EdgeLabel":
-        self._parameter_holder.set("sort_keys", list(args))
-        return self
-
-    @decorator_params
-    def nullableKeys(self, *args) -> "EdgeLabel":
-        nullable_keys = set(args)
-        self._parameter_holder.set("nullable_keys", list(nullable_keys))
-        return self
-
-    @decorator_params
-    def ifNotExist(self) -> "EdgeLabel":
-        path = f'schema/edgelabels/{self._parameter_holder.get_value("name")}'
-<<<<<<< HEAD
-        if _ := self._sess.request(path):
-=======
-        response = self._sess.request(path)
-        if response.status_code == 200 and check_if_authorized(response):
->>>>>>> 51c162e5
-            self._parameter_holder.set("not_exist", False)
-        return self
-
-    @decorator_create
-    def create(self):
-        dic = self._parameter_holder.get_dic()
-        data = {}
-        keys = [
-            "name",
-            "source_label",
-            "target_label",
-            "nullable_keys",
-            "properties",
-            "enable_label_index",
-            "sort_keys",
-            "user_data",
-            "frequency",
-        ]
-        for key in keys:
-            if key in dic:
-                data[key] = dic[key]
-        path = "schema/edgelabels"
-<<<<<<< HEAD
-=======
-        response = self._sess.request(path, "POST", data=json.dumps(data))
->>>>>>> 51c162e5
-        self.clean_parameter_holder()
-        if response := self._sess.request(path, "POST", data=json.dumps(data)):
-            return f'create EdgeLabel success, Detail: "{str(response)}"'
-        log.error(f'create EdgeLabel failed, Detail: "{str(response)}"')
-        return None
-
-    @decorator_params
-    def remove(self):
-        path = f'schema/edgelabels/{self._parameter_holder.get_value("name")}'
-<<<<<<< HEAD
-
-=======
-        response = self._sess.request(path, "DELETE")
->>>>>>> 51c162e5
-        self.clean_parameter_holder()
-        if response := self._sess.request(path, "DELETE"):
-            return f'remove EdgeLabel success, Detail: "{str(response)}"'
-        log.error(f'remove EdgeLabel failed, Detail: "{str(response)}"')
-        return None
-
-    @decorator_params
-    def append(self):
-        dic = self._parameter_holder.get_dic()
-        data = {}
-        keys = ["name", "nullable_keys", "properties", "user_data"]
-        for key in keys:
-            if key in dic:
-                data[key] = dic[key]
-
-        path = f'schema/edgelabels/{data["name"]}?action=append'
-<<<<<<< HEAD
-=======
-        response = self._sess.request(path, "PUT", data=json.dumps(data))
->>>>>>> 51c162e5
-        self.clean_parameter_holder()
-        if response := self._sess.request(path, "PUT", data=json.dumps(data)):
-            return f'append EdgeLabel success, Detail: "{str(response)}"'
-        log.error(f'append EdgeLabel failed, Detail: "{str(response)}"')
-        return None
-
-    @decorator_params
-    def eliminate(self):
-        name = self._parameter_holder.get_value("name")
-        user_data = (
-            self._parameter_holder.get_value("user_data")
-            if self._parameter_holder.get_value("user_data")
-            else {}
-        )
-        path = f"schema/edgelabels/{name}?action=eliminate"
-        data = {"name": name, "user_data": user_data}
-<<<<<<< HEAD
-=======
-        response = self._sess.request(path, "PUT", data=json.dumps(data))
->>>>>>> 51c162e5
-        self.clean_parameter_holder()
-        if response := self._sess.request(path, "PUT", data=json.dumps(data)):
-            return f'eliminate EdgeLabel success, Detail: "{str(response)}"'
-        log.error(f'eliminate EdgeLabel failed, Detail: "{str(response)}"')
-        return None
+# Licensed to the Apache Software Foundation (ASF) under one
+# or more contributor license agreements.  See the NOTICE file
+# distributed with this work for additional information
+# regarding copyright ownership.  The ASF licenses this file
+# to you under the Apache License, Version 2.0 (the
+# "License"); you may not use this file except in compliance
+# with the License.  You may obtain a copy of the License at
+#
+#   http://www.apache.org/licenses/LICENSE-2.0
+#
+# Unless required by applicable law or agreed to in writing,
+# software distributed under the License is distributed on an
+# "AS IS" BASIS, WITHOUT WARRANTIES OR CONDITIONS OF ANY
+# KIND, either express or implied.  See the License for the
+# specific language governing permissions and limitations
+# under the License.
+
+import json
+
+from pyhugegraph.api.common import HugeParamsBase
+from pyhugegraph.utils.huge_decorator import decorator_params, decorator_create
+from pyhugegraph.utils.log import log
+
+
+class EdgeLabel(HugeParamsBase):
+
+    @decorator_params
+    def link(self, source_label, target_label) -> "EdgeLabel":
+        self._parameter_holder.set("source_label", source_label)
+        self._parameter_holder.set("target_label", target_label)
+        return self
+
+    @decorator_params
+    def sourceLabel(self, source_label) -> "EdgeLabel":
+        self._parameter_holder.set("source_label", source_label)
+        return self
+
+    @decorator_params
+    def targetLabel(self, target_label) -> "EdgeLabel":
+        self._parameter_holder.set("target_label", target_label)
+        return self
+
+    @decorator_params
+    def userdata(self, *args) -> "EdgeLabel":
+        if not self._parameter_holder.get_value("user_data"):
+            self._parameter_holder.set("user_data", {})
+        user_data = self._parameter_holder.get_value("user_data")
+        i = 0
+        while i < len(args):
+            user_data[args[i]] = args[i + 1]
+            i += 2
+        return self
+
+    @decorator_params
+    def properties(self, *args) -> "EdgeLabel":
+        self._parameter_holder.set("properties", list(args))
+        return self
+
+    @decorator_params
+    def singleTime(self) -> "EdgeLabel":
+        self._parameter_holder.set("frequency", "SINGLE")
+        return self
+
+    @decorator_params
+    def multiTimes(self) -> "EdgeLabel":
+        self._parameter_holder.set("frequency", "MULTIPLE")
+        return self
+
+    @decorator_params
+    def sortKeys(self, *args) -> "EdgeLabel":
+        self._parameter_holder.set("sort_keys", list(args))
+        return self
+
+    @decorator_params
+    def nullableKeys(self, *args) -> "EdgeLabel":
+        nullable_keys = set(args)
+        self._parameter_holder.set("nullable_keys", list(nullable_keys))
+        return self
+
+    @decorator_params
+    def ifNotExist(self) -> "EdgeLabel":
+        path = f'schema/edgelabels/{self._parameter_holder.get_value("name")}'
+        if _ := self._sess.request(path):
+            self._parameter_holder.set("not_exist", False)
+        return self
+
+    @decorator_create
+    def create(self):
+        dic = self._parameter_holder.get_dic()
+        data = {}
+        keys = [
+            "name",
+            "source_label",
+            "target_label",
+            "nullable_keys",
+            "properties",
+            "enable_label_index",
+            "sort_keys",
+            "user_data",
+            "frequency",
+        ]
+        for key in keys:
+            if key in dic:
+                data[key] = dic[key]
+        path = "schema/edgelabels"
+        self.clean_parameter_holder()
+        if response := self._sess.request(path, "POST", data=json.dumps(data)):
+            return f'create EdgeLabel success, Detail: "{str(response)}"'
+        log.error(f'create EdgeLabel failed, Detail: "{str(response)}"')
+        return None
+
+    @decorator_params
+    def remove(self):
+        path = f'schema/edgelabels/{self._parameter_holder.get_value("name")}'
+        self.clean_parameter_holder()
+        if response := self._sess.request(path, "DELETE"):
+            return f'remove EdgeLabel success, Detail: "{str(response)}"'
+        log.error(f'remove EdgeLabel failed, Detail: "{str(response)}"')
+        return None
+
+    @decorator_params
+    def append(self):
+        dic = self._parameter_holder.get_dic()
+        data = {}
+        keys = ["name", "nullable_keys", "properties", "user_data"]
+        for key in keys:
+            if key in dic:
+                data[key] = dic[key]
+
+        path = f'schema/edgelabels/{data["name"]}?action=append'
+        self.clean_parameter_holder()
+        if response := self._sess.request(path, "PUT", data=json.dumps(data)):
+            return f'append EdgeLabel success, Detail: "{str(response)}"'
+        log.error(f'append EdgeLabel failed, Detail: "{str(response)}"')
+        return None
+
+    @decorator_params
+    def eliminate(self):
+        name = self._parameter_holder.get_value("name")
+        user_data = (
+            self._parameter_holder.get_value("user_data")
+            if self._parameter_holder.get_value("user_data")
+            else {}
+        )
+        path = f"schema/edgelabels/{name}?action=eliminate"
+        data = {"name": name, "user_data": user_data}
+        self.clean_parameter_holder()
+        if response := self._sess.request(path, "PUT", data=json.dumps(data)):
+            return f'eliminate EdgeLabel success, Detail: "{str(response)}"'
+        log.error(f'eliminate EdgeLabel failed, Detail: "{str(response)}"')
+        return None