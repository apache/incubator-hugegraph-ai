--- conflicted
+++ resolved
@@ -16,74 +16,6 @@
 import atexit
 import logging
 import os
-<<<<<<< HEAD
-from logging.handlers import TimedRotatingFileHandler
-
-# Set log format
-LOG_FORMAT = "%(asctime)s - %(levelname)s - %(message)s"
-DATE_FORMAT = "%Y-%m-%d %H:%M:%S %p"
-
-
-# Function to configure the logging path, default is "logs/output.log"
-# You could import it in "__init__.py" & use it in the whole package
-def init_log(log_file="logs/output.log"):
-    # Ensure the log directory exists
-    log_dir = os.path.dirname(log_file)
-    os.makedirs(log_dir, exist_ok=True)
-
-    # Create a logger
-    log = logging.getLogger(__name__)  # pylint: disable=redefined-outer-name
-    log.setLevel(logging.INFO)
-
-    # Clear existing handlers to avoid duplicate logging
-    if log.hasHandlers():
-        log.handlers.clear()
-        
-    # Create a handler for writing to log files
-    file_handler = TimedRotatingFileHandler(
-        log_file, when="midnight", interval=1, backupCount=3, encoding="utf-8"
-    )
-    file_handler.setLevel(logging.DEBUG)
-    file_handler.setFormatter(logging.Formatter(LOG_FORMAT, datefmt=DATE_FORMAT))
-    log.addHandler(file_handler)
-
-    # ANSI escape sequences for colors
-    class CustomConsoleHandler(logging.StreamHandler):
-        COLORS = {
-            "DEBUG": "\033[0;37m",  # White
-            "INFO": "\033[0;32m",  # Green
-            "WARNING": "\033[0;33m",  # Yellow
-            "ERROR": "\033[0;31m",  # Red
-            "CRITICAL": "\033[0;41m",  # Red background
-        }
-
-        def emit(self, record):
-            try:
-                msg = self.format(record)
-                level = record.levelname
-                color_prefix = self.COLORS.get(level, "\033[0;37m")  # Default to white
-                color_suffix = "\033[0m"  # Reset to default
-                stream = self.stream
-                stream.write(color_prefix + msg + color_suffix + self.terminator)
-                self.flush()
-            except Exception as e:  # pylint: disable=broad-exception-caught
-                self.handleError(record)
-                log.error(  # pylint: disable=logging-fstring-interpolation
-                    f"Log Print Exception: {e}"
-                )
-
-    # Also output logs to the console
-    custom_handler = CustomConsoleHandler()
-    custom_handler.setLevel(logging.DEBUG)
-    custom_handler.setFormatter(logging.Formatter(LOG_FORMAT, datefmt=DATE_FORMAT))
-    log.addHandler(custom_handler)
-
-    return log
-
-
-# Default logger configuration
-log = init_log()
-=======
 import sys
 import time
 from collections import Counter
@@ -268,5 +200,4 @@
         raise ValueError(f"Invalid log level: {level_name}")
     return level
 
-log = init_logger(log_output="logs/output.log", log_level=logging.INFO)
->>>>>>> 8dcb7bac
+log = init_logger(log_output="logs/output.log", log_level=logging.INFO)