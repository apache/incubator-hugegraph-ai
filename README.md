# hugegraph-ai
[![License](https://img.shields.io/badge/license-Apache%202-0E78BA.svg)](https://www.apache.org/licenses/LICENSE-2.0.html)

`hugegraph-ai` aims to explore the integration of [HugeGraph](https://github.com/apache/hugegraph) with artificial 
intelligence (AI) and provide comprehensive support for developers to leverage HugeGraph's AI capabilities 
in their projects.


## Modules
- [hugegraph-llm](./hugegraph-llm):The `hugegraph-llm` will house the implementation and research related to large language models.
It will include runnable demos and can also be used as a third-party library, reducing the cost of using graph systems 
and the complexity of building knowledge graphs. Graph systems can help large models address challenges like timeliness 
and hallucination, while large models can assist graph systems with cost-related issues. Therefore, this module will 
explore more applications and integration solutions for graph systems and large language models. 
- [hugegraph-ml](./hugegraph-ml): The `hugegraph-ml` will focus on integrating HugeGraph with graph machine learning, 
graph neural networks, and graph embeddings libraries. It will build an efficient and versatile intermediate layer 
to seamlessly connect with third-party graph-related ML frameworks.
- [hugegraph-python-client](./hugegraph-python-client): The `hugegraph-python-client` is a Python client for HugeGraph. 
It is used to define graph structures and perform CRUD operations on graph data. Both the `hugegraph-llm` and `hugegraph-ml` 
modules will depend on this foundational library. 

## Contributing
- Welcome to contribute to HugeGraph, please see [Guidelines](https://hugegraph.apache.org/docs/contribution-guidelines/) for more information.  
- Note: It's recommended to use [GitHub Desktop](https://desktop.github.com/) to greatly simplify the PR and commit process.  
- Code format: Please run [`./style/code_format_and_analysis.sh`](style/code_format_and_analysis.sh) to format your code before submitting a PR.
<<<<<<< HEAD

=======
- Thank you to all the people who already contributed to HugeGraph!

[![contributors graph](https://contrib.rocks/image?repo=apache/incubator-hugegraph-ai)](https://github.com/apache/incubator-hugegraph-ai/graphs/contributors)
>>>>>>> 143e29ff
## License

hugegraph-ai is licensed under `Apache 2.0` License.

### Contact Us

---

 - [GitHub Issues](https://github.com/apache/incubator-hugegraph-ai/issues): Feedback on usage issues and functional requirements (quick response)
 - Feedback Email: [dev@hugegraph.apache.org](mailto:dev@hugegraph.apache.org) ([subscriber](https://hugegraph.apache.org/docs/contribution-guidelines/subscribe/) only)
 - WeChat public account: Apache HugeGraph, welcome to scan this QR code to follow us.

 <img src="https://raw.githubusercontent.com/apache/incubator-hugegraph-doc/master/assets/images/wechat.png" alt="QR png" width="350"/>
<|MERGE_RESOLUTION|>--- conflicted
+++ resolved
@@ -23,13 +23,9 @@
 - Welcome to contribute to HugeGraph, please see [Guidelines](https://hugegraph.apache.org/docs/contribution-guidelines/) for more information.  
 - Note: It's recommended to use [GitHub Desktop](https://desktop.github.com/) to greatly simplify the PR and commit process.  
 - Code format: Please run [`./style/code_format_and_analysis.sh`](style/code_format_and_analysis.sh) to format your code before submitting a PR.
-<<<<<<< HEAD
-
-=======
 - Thank you to all the people who already contributed to HugeGraph!
 
 [![contributors graph](https://contrib.rocks/image?repo=apache/incubator-hugegraph-ai)](https://github.com/apache/incubator-hugegraph-ai/graphs/contributors)
->>>>>>> 143e29ff
 ## License
 
 hugegraph-ai is licensed under `Apache 2.0` License.
