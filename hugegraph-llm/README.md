--- conflicted
+++ resolved
@@ -157,13 +157,7 @@
     graph_rag = RAGPipeline()
     graph_rag.extract_keywords(text="Tell me about Al Pacino.").print_result()
     ```
-<<<<<<< HEAD
-
 2. **Match Vid from Keywords**: Match the nodes with the keywords in the graph.
-
-=======
-2. **Match Vid from Keywords**: Match the nodes with the keywords in the graph.
->>>>>>> 0f609ba9
     ```python
     graph_rag.keywords_to_vid().print_result()
     ```
