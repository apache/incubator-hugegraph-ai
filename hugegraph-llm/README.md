--- conflicted
+++ resolved
@@ -16,7 +16,6 @@
 ## 📋 Prerequisites
 
 > [!IMPORTANT]
-<<<<<<< HEAD
 > - python 3.10+ (not tested in 3.12)
 > - hugegraph-server 1.3+ (better to use 1.5+)
 > - uv 0.7+
@@ -101,99 +100,6 @@
     ```bash
     python ./hugegraph_llm/operators/common_op/nltk_helper.py
     ```   
-=======
-> - **Python**: 3.10+ (not tested on 3.12)
-> - **HugeGraph Server**: 1.3+ (recommended: 1.5+)
-> - **UV Package Manager**: 0.7+
-
-## 🚀 Quick Start
-
-Choose your preferred deployment method:
-
-### Option 1: Docker Compose (Recommended)
-
-The fastest way to get started with both HugeGraph Server and RAG Service:
-
-```bash
-# 1. Set up environment
-cp docker/env.template docker/.env
-# Edit docker/.env and set PROJECT_PATH to your actual project path
-
-# 2. Deploy services
-cd docker
-docker-compose -f docker-compose-network.yml up -d
-
-# 3. Verify deployment
-docker-compose -f docker-compose-network.yml ps
-
-# 4. Access services
-# HugeGraph Server: http://localhost:8080
-# RAG Service: http://localhost:8001
-```
-
-### Option 2: Individual Docker Containers
-
-For more control over individual components:
-
-#### Available Images
-- **`hugegraph/rag`** - Development image with source code access
-- **`hugegraph/rag-bin`** - Production-optimized binary (compiled with Nuitka)
-
-```bash
-# 1. Create network
-docker network create -d bridge hugegraph-net
-
-# 2. Start HugeGraph Server
-docker run -itd --name=server -p 8080:8080 --network hugegraph-net hugegraph/hugegraph
-
-# 3. Start RAG Service
-docker pull hugegraph/rag:latest
-docker run -itd --name rag \
-  -v /path/to/your/hugegraph-llm/.env:/home/work/hugegraph-llm/.env \
-  -p 8001:8001 --network hugegraph-net hugegraph/rag
-
-# 4. Monitor logs
-docker logs -f rag
-```
-
-### Option 3: Build from Source
-
-For development and customization:
-
-```bash
-# 1. Start HugeGraph Server
-docker run -itd --name=server -p 8080:8080 hugegraph/hugegraph
-
-# 2. Install UV package manager
-curl -LsSf https://astral.sh/uv/install.sh | sh
-
-# 3. Clone and setup project
-git clone https://github.com/apache/incubator-hugegraph-ai.git
-cd incubator-hugegraph-ai/hugegraph-llm
-
-# 4. Create virtual environment and install dependencies
-uv venv && source .venv/bin/activate
-uv pip install -e .
-
-# 5. Launch RAG demo
-python -m hugegraph_llm.demo.rag_demo.app
-# Access at: http://127.0.0.1:8001
-
-# 6. (Optional) Custom host/port
-python -m hugegraph_llm.demo.rag_demo.app --host 127.0.0.1 --port 18001
-```
-
-#### Additional Setup (Optional)
-
-```bash
-# Download NLTK stopwords for better text processing
-python ./hugegraph_llm/operators/common_op/nltk_helper.py
-
-# Update configuration files
-python -m hugegraph_llm.config.generate --update
-```
-
->>>>>>> 82805890
 > [!TIP]
 > Check our [Quick Start Guide](https://github.com/apache/incubator-hugegraph-ai/blob/main/hugegraph-llm/quick_start.md) for detailed usage examples and query logic explanations.
 
