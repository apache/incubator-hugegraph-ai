# hugegraph-llm

## 1. Summary

The `hugegraph-llm` is a tool for the implementation and research related to large language models.
This project includes runnable demos, it can also be used as a third-party library.

As we know, graph systems can help large models address challenges like timeliness and hallucination,
while large models can help graph systems with cost-related issues.

With this project, we aim to reduce the cost of using graph systems, and decrease the complexity of 
building knowledge graphs. This project will offer more applications and integration solutions for 
graph systems and large language models.
1.  Construct knowledge graph by LLM + HugeGraph
2.  Use natural language to operate graph databases (Gremlin/Cypher)
3.  Knowledge graph supplements answer context (GraphRAG)

## 2. Environment Requirements

- python 3.9+ (better to use `3.10`)
- hugegraph-server 1.3+

## 3. Preparation

1. Start the HugeGraph database, you can run it via [Docker](https://hub.docker.com/r/hugegraph/hugegraph)/[Binary Package](https://hugegraph.apache.org/docs/download/download/).  
    Refer to detailed [doc](https://hugegraph.apache.org/docs/quickstart/hugegraph-server/#31-use-docker-container-convenient-for-testdev) for more guidance
2. Clone this project
    ```bash
    git clone https://github.com/apache/incubator-hugegraph-ai.git
    ```
3. Install [hugegraph-python-client](../hugegraph-python-client) and [hugegraph_llm](src/hugegraph_llm)
    ```bash
    cd ./incubator-hugegraph-ai # better to use virtualenv (source venv/bin/activate) 
    pip install ./hugegraph-python-client && pip install -r ./hugegraph-llm/requirements.txt
    ```
4. Enter the project directory
    ```bash
    cd ./hugegraph-llm/src
    ```
5. Start the gradio interactive demo of **Graph RAG**, you can run with the following command, and open http://127.0.0.1:8001 after starting
    ```bash
    python3 -m hugegraph_llm.demo.rag_demo.app
    ```
    The default host is `0.0.0.0` and the port is `8001`. You can change them by passing command line arguments`--host` and `--port`.  
    ```bash
    python3 -m hugegraph_llm.demo.rag_demo.app --host 127.0.0.1 --port 18001
    ```
   
6. After running the web demo, the config file `.env` will be automatically generated at the path `hugegraph-llm/.env`.    Additionally, a prompt-related configuration file `config_prompt.yaml` will also be generated at the path `hugegraph-llm/src/hugegraph_llm/resources/demo/config_prompt.yaml`.
<<<<<<< HEAD
    You can modify the content on the web page, and it will be automatically saved to the configuration file after the corresponding feature is triggered.  You can also modify the file directly without restarting the web application;  simply refresh the page to load your latest changes.  
=======
    You can modify the content on the web page, and it will be automatically saved to the configuration file after the corresponding feature is triggered.  You can also modify the file directly without restarting the web application; refresh the page to load your latest changes.  
>>>>>>> 900a465d
    (Optional)To regenerate the config file, you can use `config.generate` with `-u` or `--update`.  
    ```bash
    python3 -m hugegraph_llm.config.generate --update
    ```
7. (__Optional__) You could use 
    [hugegraph-hubble](https://hugegraph.apache.org/docs/quickstart/hugegraph-hubble/#21-use-docker-convenient-for-testdev) 
    to visit the graph data, could run it via [Docker/Docker-Compose](https://hub.docker.com/r/hugegraph/hubble) 
    for guidance. (Hubble is a graph-analysis dashboard include data loading/schema management/graph traverser/display).
8. (__Optional__) offline download NLTK stopwords  
    ```bash
    python ./hugegraph_llm/operators/common_op/nltk_helper.py
    ```

## 4 Examples

### 4.1 Build a knowledge graph in HugeGraph through LLM

#### 4.1.1 Build a knowledge graph through the gradio interactive interface

**Parameter description:**  

- Docs:
  - text: Build rag index from plain text
  - file: Upload file(s) which should be <u>TXT</u> or <u>.docx</u> (Multiple files can be selected together)
- [Schema](https://hugegraph.apache.org/docs/clients/restful-api/schema/): (Except **2 types**)
  - User-defined Schema (JSON format, follow the [template](https://github.com/apache/incubator-hugegraph-ai/blob/aff3bbe25fa91c3414947a196131be812c20ef11/hugegraph-llm/src/hugegraph_llm/config/config_data.py#L125) 
  to modify it)
  - Specify the name of the HugeGraph graph instance, it will automatically get the schema from it (like 
  **"hugegraph"**)
- Graph extract head: The user-defined prompt of graph extracting
- If it already exists the graph data, you should click "**Rebuild vid Index**" to update the index

![gradio-config](https://hugegraph.apache.org/docs/images/gradio-kg.png)

#### 4.1.2 Build a knowledge graph through code

The `KgBuilder` class is used to construct a knowledge graph. Here is a brief usage guide:

1. **Initialization**: The `KgBuilder` class is initialized with an instance of a language model. 
This can be obtained from the `LLMs` class.  
    Initialize the LLMs instance, get the LLM, and then create a task instance `KgBuilder` for graph construction. `KgBuilder` defines multiple operators, and users can freely combine them according to their needs. (tip: `print_result()` can print the result of each step in the console, without affecting the overall execution logic)

    ```python
    from hugegraph_llm.models.llms.init_llm import LLMs
    from hugegraph_llm.operators.kg_construction_task import KgBuilder
    
    TEXT = ""
    builder = KgBuilder(LLMs().get_chat_llm())
    (
        builder
        .import_schema(from_hugegraph="talent_graph").print_result()
        .chunk_split(TEXT).print_result()
        .extract_info(extract_type="property_graph").print_result()
        .commit_to_hugegraph()
        .run()
    )
    ```
    ![gradio-config](https://hugegraph.apache.org/docs/images/kg-uml.png)
2. **Import Schema**: The `import_schema` method is used to import a schema from a source. The source can be a HugeGraph instance, a user-defined schema or an extraction result. The method `print_result` can be chained to print the result.
    ```python
    # Import schema from a HugeGraph instance
    builder.import_schema(from_hugegraph="xxx").print_result()
    # Import schema from an extraction result
    builder.import_schema(from_extraction="xxx").print_result()
    # Import schema from user-defined schema
    builder.import_schema(from_user_defined="xxx").print_result()
    ```
3. **Chunk Split**: The `chunk_split` method is used to split the input text into chunks. The text should be passed as a string argument to the method.
    ```python
    # Split the input text into documents
    builder.chunk_split(TEXT, split_type="document").print_result()
    # Split the input text into paragraphs
    builder.chunk_split(TEXT, split_type="paragraph").print_result()
    # Split the input text into sentences
    builder.chunk_split(TEXT, split_type="sentence").print_result()
    ```
4. **Extract Info**: The `extract_info` method is used to extract info from a text. The text should be passed as a string argument to the method.
    ```python
    TEXT = "Meet Sarah, a 30-year-old attorney, and her roommate, James, whom she's shared a home with since 2010."
    # extract property graph from the input text
    builder.extract_info(extract_type="property_graph").print_result()
    # extract triples from the input text
    builder.extract_info(extract_type="property_graph").print_result()
    ```
5. **Commit to HugeGraph**: The `commit_to_hugegraph` method is used to commit the constructed knowledge graph to a HugeGraph instance.
    ```python
    builder.commit_to_hugegraph().print_result()
    ```
6. **Run**: The `run` method is used to execute the chained operations.
    ```python
    builder.run()
    ```
    The methods of the `KgBuilder` class can be chained together to perform a sequence of operations.

### 4.2 Retrieval augmented generation (RAG) based on HugeGraph

The `RAGPipeline` class is used to integrate HugeGraph with large language models to provide retrieval-augmented generation capabilities.
Here is a brief usage guide:

1. **Extract Keyword**: Extract keywords and expand synonyms.
    ```python
    from hugegraph_llm.operators.graph_rag_task import RAGPipeline
    graph_rag = RAGPipeline()
    graph_rag.extract_keywords(text="Tell me about Al Pacino.").print_result()
    ```
2. **Match Vid from Keywords**: Match the nodes with the keywords in the graph.
    ```python
    graph_rag.keywords_to_vid().print_result()
    ```
3. **Query Graph for Rag**: Retrieve the corresponding keywords and their multi-degree associated relationships from HugeGraph.
     ```python
     graph_rag.query_graphdb(max_deep=2, max_items=30).print_result()
     ```
4. **Rerank Searched Result**: Rerank the searched results based on the similarity between the question and the results.
     ```python
     graph_rag.merge_dedup_rerank().print_result()
     ```
5. **Synthesize Answer**: Summarize the results and organize the language to answer the question.
    ```python
    graph_rag.synthesize_answer(vector_only_answer=False, graph_only_answer=True).print_result()
    ```
6. **Run**: The `run` method is used to execute the above operations.
    ```python
    graph_rag.run(verbose=True)
    ```<|MERGE_RESOLUTION|>--- conflicted
+++ resolved
@@ -47,11 +47,7 @@
     ```
    
 6. After running the web demo, the config file `.env` will be automatically generated at the path `hugegraph-llm/.env`.    Additionally, a prompt-related configuration file `config_prompt.yaml` will also be generated at the path `hugegraph-llm/src/hugegraph_llm/resources/demo/config_prompt.yaml`.
-<<<<<<< HEAD
-    You can modify the content on the web page, and it will be automatically saved to the configuration file after the corresponding feature is triggered.  You can also modify the file directly without restarting the web application;  simply refresh the page to load your latest changes.  
-=======
     You can modify the content on the web page, and it will be automatically saved to the configuration file after the corresponding feature is triggered.  You can also modify the file directly without restarting the web application; refresh the page to load your latest changes.  
->>>>>>> 900a465d
     (Optional)To regenerate the config file, you can use `config.generate` with `-u` or `--update`.  
     ```bash
     python3 -m hugegraph_llm.config.generate --update
