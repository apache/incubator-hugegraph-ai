--- conflicted
+++ resolved
@@ -67,16 +67,12 @@
     ```bash
     python -m hugegraph_llm.config.generate --update
     ```
-<<<<<<< HEAD
-8. (__Optional__) offline download NLTK stopwords  
-=======
     Note: `Litellm` support multi-LLM provider, refer [litellm.ai](https://docs.litellm.ai/docs/providers) to config it
 8. (__Optional__) You could use 
     [hugegraph-hubble](https://hugegraph.apache.org/docs/quickstart/hugegraph-hubble/#21-use-docker-convenient-for-testdev) 
     to visit the graph data, could run it via [Docker/Docker-Compose](https://hub.docker.com/r/hugegraph/hubble) 
     for guidance. (Hubble is a graph-analysis dashboard that includes data loading/schema management/graph traverser/display).
 9. (__Optional__) offline download NLTK stopwords  
->>>>>>> aa83ec2a
     ```bash
     python ./hugegraph_llm/operators/common_op/nltk_helper.py
     ```
