--- conflicted
+++ resolved
@@ -125,12 +125,9 @@
         max_v_prop_len: int = 2048,
         max_e_prop_len: int = 256,
         prop_to_match: Optional[str] = None,
-<<<<<<< HEAD
-=======
-        with_gremlin_template: bool = True,
-        num_gremlin_generate_example: int = 1,
+        with_gremlin_template: Optional[bool] = True,
+        num_gremlin_generate_example: Optional[int] = 1,
         gremlin_prompt: Optional[str] = prompt.gremlin_generate_prompt,
->>>>>>> f1713b0b
     ):
         """
         Add a graph RAG query operator to the pipeline.
@@ -143,10 +140,6 @@
         :return: Self-instance for chaining.
         """
         self._operators.append(
-<<<<<<< HEAD
-            GraphRAGQuery(max_deep=max_deep, max_items=max_items, prop_to_match=prop_to_match,
-                          max_v_prop_len=max_v_prop_len, max_e_prop_len=max_e_prop_len)
-=======
             GraphRAGQuery(
                 max_deep=max_deep,
                 max_items=max_items,
@@ -157,7 +150,6 @@
                 num_gremlin_generate_example=num_gremlin_generate_example,
                 gremlin_prompt=gremlin_prompt,
             )
->>>>>>> f1713b0b
         )
         return self
 
