# Licensed to the Apache Software Foundation (ASF) under one
# or more contributor license agreements.  See the NOTICE file
# distributed with this work for additional information
# regarding copyright ownership.  The ASF licenses this file
# to you under the Apache License, Version 2.0 (the
# "License"); you may not use this file except in compliance
# with the License.  You may obtain a copy of the License at
#
#   http://www.apache.org/licenses/LICENSE-2.0
#
# Unless required by applicable law or agreed to in writing,
# software distributed under the License is distributed on an
# "AS IS" BASIS, WITHOUT WARRANTIES OR CONDITIONS OF ANY
# KIND, either express or implied.  See the License for the
# specific language governing permissions and limitations
# under the License.


from typing import Dict, Any, Optional, List, Literal

from hugegraph_llm.models.embeddings.base import BaseEmbedding
from hugegraph_llm.models.embeddings.init_embedding import Embeddings
from hugegraph_llm.models.llms.base import BaseLLM
from hugegraph_llm.models.llms.init_llm import LLMs
from hugegraph_llm.operators.common_op.merge_dedup_rerank import MergeDedupRerank
from hugegraph_llm.operators.common_op.print_result import PrintResult
from hugegraph_llm.operators.document_op.word_extract import WordExtract
from hugegraph_llm.operators.hugegraph_op.graph_rag_query import GraphRAGQuery
from hugegraph_llm.operators.hugegraph_op.schema_manager import SchemaManager
from hugegraph_llm.operators.index_op.semantic_id_query import SemanticIdQuery
from hugegraph_llm.operators.index_op.vector_index_query import VectorIndexQuery
from hugegraph_llm.operators.llm_op.answer_synthesize import AnswerSynthesize
from hugegraph_llm.operators.llm_op.keyword_extract import KeywordExtract
from hugegraph_llm.utils.decorators import log_time, log_operator_time, record_qps


class RAGPipeline:
    """
    RAGPipeline is a (core)class that encapsulates a series of operations for extracting information from text,
    querying graph databases and vector indices, merging and re-ranking results, and generating answers.
    """

    def __init__(self, llm: Optional[BaseLLM] = None, embedding: Optional[BaseEmbedding] = None):
        """
        Initialize the RAGPipeline with optional LLM and embedding models.

        :param llm: Optional LLM model to use.
        :param embedding: Optional embedding model to use.
        """
        self._chat_llm = llm or LLMs().get_chat_llm()
        self._extract_llm = llm or LLMs().get_extract_llm()
        self._text2gqlt_llm = llm or LLMs().get_text2gql_llm()
        self._embedding = embedding or Embeddings().get_embedding()
        self._operators: List[Any] = []

    def extract_word(self, text: Optional[str] = None, language: str = "english"):
        """
        Add a word extraction operator to the pipeline.

        :param text: Text to extract words from.
        :param language: Language of the text.
        :return: Self-instance for chaining.
        """
        self._operators.append(WordExtract(text=text, language=language))
        return self

    def extract_keywords(
            self,
            text: Optional[str] = None,
            max_keywords: int = 5,
            language: str = "english",
            extract_template: Optional[str] = None,
    ):
        """
        Add a keyword extraction operator to the pipeline.

        :param text: Text to extract keywords from.
        :param max_keywords: Maximum number of keywords to extract.
        :param language: Language of the text.
        :param extract_template: Template for keyword extraction.
        :return: Self-instance for chaining.
        """
        self._operators.append(
            KeywordExtract(
                text=text,
                max_keywords=max_keywords,
                language=language,
                extract_template=extract_template,
            )
        )
        return self

    def import_schema(self, graph_name: str):
        self._operators.append(SchemaManager(graph_name))
        return self

    def keywords_to_vid(
        self,
        by: Literal["query", "keywords"] = "keywords",
        topk_per_keyword: int = 1,
        topk_per_query: int = 10,
    ):
        """
        Add a semantic ID query operator to the pipeline.
        :param by: Match by query or keywords.
        :param topk_per_keyword: Top K results per keyword.
        :param topk_per_query: Top K results per query.
        :return: Self-instance for chaining.
        """
        self._operators.append(
            SemanticIdQuery(
                embedding=self._embedding,
                by=by,
                topk_per_keyword=topk_per_keyword,
                topk_per_query=topk_per_query,
            )
        )
        return self

    def query_graphdb(
        self,
        max_deep: int = 2,
        max_items: int = 30,
        max_v_prop_len: int = 2048,
        max_e_prop_len: int = 256,
        prop_to_match: Optional[str] = None,
        with_gremlin_template: bool = True,
    ):
        """
        Add a graph RAG query operator to the pipeline.

        :param max_deep: Maximum depth for the graph query.
        :param max_items: Maximum number of items to retrieve.
        :param max_v_prop_len: Maximum length of vertex properties.
        :param max_e_prop_len: Maximum length of edge properties.
        :param prop_to_match: Property to match in the graph.
        :return: Self-instance for chaining.
        """
        self._operators.append(
<<<<<<< HEAD
            GraphRAGQuery(max_deep=max_deep, max_v_prop_len=max_v_prop_len, max_e_prop_len=max_e_prop_len,
                          prop_to_match=prop_to_match)
=======
            GraphRAGQuery(max_deep=max_deep, max_items=max_items, max_v_prop_len=max_v_prop_len,
                          max_e_prop_len=max_e_prop_len, prop_to_match=prop_to_match,
                          with_gremlin_template=with_gremlin_template)
>>>>>>> cbfca3c4
        )
        return self

    def query_vector_index(self, max_items: int = 3):
        """
        Add a vector index query operator to the pipeline.

        :param max_items: Maximum number of items to retrieve.
        :return: Self-instance for chaining.
        """
        self._operators.append(
            VectorIndexQuery(embedding=self._embedding, topk=max_items, )
        )
        return self

    def merge_dedup_rerank(
        self,
        graph_ratio: float = 0.5,
        rerank_method: Literal["bleu", "reranker"] = "bleu",
        near_neighbor_first: bool = False,
        custom_related_information: str = "",
    ):
        """
        Add a merge, deduplication, and rerank operator to the pipeline.

        :return: Self-instance for chaining.
        """
        self._operators.append(
            MergeDedupRerank(
                embedding=self._embedding,
                graph_ratio=graph_ratio,
                method=rerank_method,
                near_neighbor_first=near_neighbor_first,
                custom_related_information=custom_related_information,
            )
        )
        return self

    def synthesize_answer(
            self,
            raw_answer: bool = False,
            vector_only_answer: bool = True,
            graph_only_answer: bool = False,
            graph_vector_answer: bool = False,
            answer_prompt: Optional[str] = None,
    ):
        """
        Add an answer synthesis operator to the pipeline.

        :param raw_answer: Whether to return raw answers.
        :param vector_only_answer: Whether to return vector-only answers.
        :param graph_only_answer: Whether to return graph-only answers.
        :param graph_vector_answer: Whether to return graph-vector combined answers.
        :param answer_prompt: Template for the answer synthesis prompt.
        :return: Self-instance for chaining.
        """
        self._operators.append(
            AnswerSynthesize(
                raw_answer=raw_answer,
                vector_only_answer=vector_only_answer,
                graph_only_answer=graph_only_answer,
                graph_vector_answer=graph_vector_answer,
                prompt_template=answer_prompt,
            )
        )
        return self

    def print_result(self):
        """
        Add a print result operator to the pipeline.

        :return: Self-instance for chaining.
        """
        self._operators.append(PrintResult())
        return self

    @log_time("total time")
    @record_qps
    def run(self, **kwargs) -> Dict[str, Any]:
        """
        Execute all operators in the pipeline in sequence.

        :param kwargs: Additional context to pass to operators.
        :return: Final context after all operators have been executed.
        """
        if len(self._operators) == 0:
            self.extract_keywords().query_graphdb().synthesize_answer()

        context = kwargs

        for operator in self._operators:
            context = self._run_operator(operator, context)
        return context

    @log_operator_time
    def _run_operator(self, operator, context):
        return operator.run(context)<|MERGE_RESOLUTION|>--- conflicted
+++ resolved
@@ -137,14 +137,9 @@
         :return: Self-instance for chaining.
         """
         self._operators.append(
-<<<<<<< HEAD
-            GraphRAGQuery(max_deep=max_deep, max_v_prop_len=max_v_prop_len, max_e_prop_len=max_e_prop_len,
-                          prop_to_match=prop_to_match)
-=======
-            GraphRAGQuery(max_deep=max_deep, max_items=max_items, max_v_prop_len=max_v_prop_len,
+            GraphRAGQuery(max_deep=max_deep, max_v_prop_len=max_v_prop_len,
                           max_e_prop_len=max_e_prop_len, prop_to_match=prop_to_match,
                           with_gremlin_template=with_gremlin_template)
->>>>>>> cbfca3c4
         )
         return self
 
