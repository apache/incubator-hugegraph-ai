--- conflicted
+++ resolved
@@ -61,17 +61,12 @@
         self.operators.append(GremlinExampleIndexQuery(self.embedding, num_examples))
         return self
 
-<<<<<<< HEAD
-    def gremlin_generate_synthesize(self, schema, gremlin_prompt: Optional[str] = None,
-                                    vertices: Optional[List[str]] = None):
-=======
     def gremlin_generate_synthesize(
             self,
             schema=None,
             gremlin_prompt=prompt.gremlin_generate_prompt,
             vertices: Optional[List[str]] = None
     ):
->>>>>>> 7d7df958
         self.operators.append(GremlinGenerateSynthesize(self.llm, schema, vertices, gremlin_prompt))
         return self
 
