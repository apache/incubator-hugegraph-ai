# Licensed to the Apache Software Foundation (ASF) under one
# or more contributor license agreements.  See the NOTICE file
# distributed with this work for additional information
# regarding copyright ownership.  The ASF licenses this file
# to you under the Apache License, Version 2.0 (the
# "License"); you may not use this file except in compliance
# with the License.  You may obtain a copy of the License at
#
#   http://www.apache.org/licenses/LICENSE-2.0
#
# Unless required by applicable law or agreed to in writing,
# software distributed under the License is distributed on an
# "AS IS" BASIS, WITHOUT WARRANTIES OR CONDITIONS OF ANY
# KIND, either express or implied.  See the License for the
# specific language governing permissions and limitations
# under the License.


import asyncio
import os
from typing import Any, Dict

from hugegraph_llm.config import resource_path, huge_settings
from hugegraph_llm.indices.vector_index import VectorIndex
from hugegraph_llm.models.embeddings.base import BaseEmbedding
from hugegraph_llm.utils.log import log
from hugegraph_llm.operators.hugegraph_op.schema_manager import SchemaManager

class BuildSemanticIndex:
    def __init__(self, embedding: BaseEmbedding):
        self.index_dir = str(os.path.join(resource_path, huge_settings.graph_name, "graph_vids"))
        self.vid_index = VectorIndex.from_index_file(self.index_dir)
        self.embedding = embedding
        self.sm = SchemaManager(huge_settings.graph_name)

    def _extract_names(self, vertices: list[str]) -> list[str]:
        return [v.split(":")[1] for v in vertices]

<<<<<<< HEAD
    # TODO: use asyncio for IO tasks
    def _get_embeddings_parallel(self, vids: list[str]) -> list[Any]:
        embeddings = self.embedding.get_texts_embeddings(vids)
=======
    async def _get_embeddings_parallel(self, vids: list[str]) -> list[Any]:
        sem = asyncio.Semaphore(10)
        batch_size = 1000
        async def get_embeddings_with_semaphore(vid_list: list[str]) -> Any:
            # Executes sync embedding method in a thread pool via loop.run_in_executor, combining async programming
            # with multi-threading capabilities.
            # This pattern avoids blocking the event loop and prepares for a future fully async pipeline.
            async with sem:
                loop = asyncio.get_running_loop()
                return await loop.run_in_executor(None, self.embedding.get_texts_embeddings, vid_list)

        # Split vids into batches of size batch_size
        vid_batches = [vids[i:i + batch_size] for i in range(0, len(vids), batch_size)]

        # Create tasks for each batch
        tasks = [get_embeddings_with_semaphore(batch) for batch in vid_batches]

        embeddings = []
        with tqdm(total=len(tasks)) as pbar:
            for future in asyncio.as_completed(tasks):
                batch_embeddings = await future
                embeddings.extend(batch_embeddings) # Extend the list with batch results
                pbar.update(1)
>>>>>>> 8a61cf79
        return embeddings

    def run(self, context: Dict[str, Any]) -> Dict[str, Any]:
        vertexlabels = self.sm.schema.getSchema()["vertexlabels"]
        all_pk_flag = all(data.get('id_strategy') == 'PRIMARY_KEY' for data in vertexlabels)

        past_vids = self.vid_index.properties
        # TODO: We should build vid vector index separately, especially when the vertices may be very large
        present_vids = context["vertices"] # Warning: data truncated by fetch_graph_data.py
        removed_vids = set(past_vids) - set(present_vids)
        removed_num = self.vid_index.remove(removed_vids)
        added_vids = list(set(present_vids) - set(past_vids))

        if added_vids:
            vids_to_process = self._extract_names(added_vids) if all_pk_flag else added_vids
            added_embeddings = asyncio.run(self._get_embeddings_parallel(vids_to_process))
            log.info("Building vector index for %s vertices...", len(added_vids))
            self.vid_index.add(added_embeddings, added_vids)
            self.vid_index.to_index_file(self.index_dir)
        else:
            log.debug("No update vertices to build vector index.")
        context.update({
            "removed_vid_vector_num": removed_num,
            "added_vid_vector_num": len(added_vids)
        })
        return context<|MERGE_RESOLUTION|>--- conflicted
+++ resolved
@@ -36,11 +36,6 @@
     def _extract_names(self, vertices: list[str]) -> list[str]:
         return [v.split(":")[1] for v in vertices]
 
-<<<<<<< HEAD
-    # TODO: use asyncio for IO tasks
-    def _get_embeddings_parallel(self, vids: list[str]) -> list[Any]:
-        embeddings = self.embedding.get_texts_embeddings(vids)
-=======
     async def _get_embeddings_parallel(self, vids: list[str]) -> list[Any]:
         sem = asyncio.Semaphore(10)
         batch_size = 1000
@@ -64,7 +59,6 @@
                 batch_embeddings = await future
                 embeddings.extend(batch_embeddings) # Extend the list with batch results
                 pbar.update(1)
->>>>>>> 8a61cf79
         return embeddings
 
     def run(self, context: Dict[str, Any]) -> Dict[str, Any]:
