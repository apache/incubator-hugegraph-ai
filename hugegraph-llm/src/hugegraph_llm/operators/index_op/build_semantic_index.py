# Licensed to the Apache Software Foundation (ASF) under one
# or more contributor license agreements.  See the NOTICE file
# distributed with this work for additional information
# regarding copyright ownership.  The ASF licenses this file
# to you under the Apache License, Version 2.0 (the
# "License"); you may not use this file except in compliance
# with the License.  You may obtain a copy of the License at
#
#   http://www.apache.org/licenses/LICENSE-2.0
#
# Unless required by applicable law or agreed to in writing,
# software distributed under the License is distributed on an
# "AS IS" BASIS, WITHOUT WARRANTIES OR CONDITIONS OF ANY
# KIND, either express or implied.  See the License for the
# specific language governing permissions and limitations
# under the License.


import asyncio
import os
from typing import Any, Dict

<<<<<<< HEAD
from tqdm import tqdm

from hugegraph_llm.config import resource_path, huge_settings, llm_settings
=======
from hugegraph_llm.config import resource_path, huge_settings
>>>>>>> 0c9c15c2
from hugegraph_llm.indices.vector_index import VectorIndex
from hugegraph_llm.models.embeddings.base import BaseEmbedding
from hugegraph_llm.utils.log import log
from hugegraph_llm.utils.embedding_utils import get_embeddings_parallel
from hugegraph_llm.operators.hugegraph_op.schema_manager import SchemaManager


class BuildSemanticIndex:
    def __init__(self, embedding: BaseEmbedding):
<<<<<<< HEAD
        self.folder_name = "_".join(filter(None, [huge_settings.graph_space, huge_settings.graph_name]))
        self.index_dir = str(os.path.join(resource_path, self.folder_name, "graph_vids"))
        self.vid_index = VectorIndex.from_index_file(self.index_dir,
                                                     embedding_type=llm_settings.embedding_type,
                                                     model_name=getattr(embedding, "model_name", None))
=======
        self.index_dir = str(
            os.path.join(resource_path, huge_settings.graph_name, "graph_vids")
        )
        self.vid_index = VectorIndex.from_index_file(self.index_dir)
>>>>>>> 0c9c15c2
        self.embedding = embedding
        self.sm = SchemaManager(huge_settings.graph_name)

    def _extract_names(self, vertices: list[str]) -> list[str]:
        return [v.split(":")[1] for v in vertices]

    def run(self, context: Dict[str, Any]) -> Dict[str, Any]:
        vertexlabels = self.sm.schema.getSchema()["vertexlabels"]
        all_pk_flag = all(
            data.get("id_strategy") == "PRIMARY_KEY" for data in vertexlabels
        )

        past_vids = self.vid_index.properties
        # TODO: We should build vid vector index separately, especially when the vertices may be very large

        present_vids = context[
            "vertices"
        ]  # Warning: data truncated by fetch_graph_data.py
        removed_vids = set(past_vids) - set(present_vids)
        removed_num = self.vid_index.remove(removed_vids)
        added_vids = list(set(present_vids) - set(past_vids))

        if added_vids:
            vids_to_process = (
                self._extract_names(added_vids) if all_pk_flag else added_vids
            )
            added_embeddings = asyncio.run(
                get_embeddings_parallel(self.embedding, vids_to_process)
            )
            log.info("Building vector index for %s vertices...", len(added_vids))
            self.vid_index.add(added_embeddings, added_vids)
            self.vid_index.to_index_file(self.index_dir,
                                         embedding_type=llm_settings.embedding_type,
                                         model_name=getattr(self.embedding, "model_name", None))
        else:
            log.debug("No update vertices to build vector index.")
        context.update(
            {
                "removed_vid_vector_num": removed_num,
                "added_vid_vector_num": len(added_vids),
            }
        )
        return context<|MERGE_RESOLUTION|>--- conflicted
+++ resolved
@@ -20,34 +20,21 @@
 import os
 from typing import Any, Dict
 
-<<<<<<< HEAD
-from tqdm import tqdm
-
 from hugegraph_llm.config import resource_path, huge_settings, llm_settings
-=======
-from hugegraph_llm.config import resource_path, huge_settings
->>>>>>> 0c9c15c2
 from hugegraph_llm.indices.vector_index import VectorIndex
 from hugegraph_llm.models.embeddings.base import BaseEmbedding
+from hugegraph_llm.operators.hugegraph_op.schema_manager import SchemaManager
+from hugegraph_llm.utils.embedding_utils import get_embeddings_parallel
 from hugegraph_llm.utils.log import log
-from hugegraph_llm.utils.embedding_utils import get_embeddings_parallel
-from hugegraph_llm.operators.hugegraph_op.schema_manager import SchemaManager
 
 
 class BuildSemanticIndex:
     def __init__(self, embedding: BaseEmbedding):
-<<<<<<< HEAD
         self.folder_name = "_".join(filter(None, [huge_settings.graph_space, huge_settings.graph_name]))
         self.index_dir = str(os.path.join(resource_path, self.folder_name, "graph_vids"))
         self.vid_index = VectorIndex.from_index_file(self.index_dir,
                                                      embedding_type=llm_settings.embedding_type,
                                                      model_name=getattr(embedding, "model_name", None))
-=======
-        self.index_dir = str(
-            os.path.join(resource_path, huge_settings.graph_name, "graph_vids")
-        )
-        self.vid_index = VectorIndex.from_index_file(self.index_dir)
->>>>>>> 0c9c15c2
         self.embedding = embedding
         self.sm = SchemaManager(huge_settings.graph_name)
 
