# Licensed to the Apache Software Foundation (ASF) under one
# or more contributor license agreements.  See the NOTICE file
# distributed with this work for additional information
# regarding copyright ownership.  The ASF licenses this file
# to you under the Apache License, Version 2.0 (the
# "License"); you may not use this file except in compliance
# with the License.  You may obtain a copy of the License at
#
#   http://www.apache.org/licenses/LICENSE-2.0
#
# Unless required by applicable law or agreed to in writing,
# software distributed under the License is distributed on an
# "AS IS" BASIS, WITHOUT WARRANTIES OR CONDITIONS OF ANY
# KIND, either express or implied.  See the License for the
# specific language governing permissions and limitations
# under the License.


import os
from typing import Dict, Any

from tqdm import tqdm
<<<<<<< HEAD
=======

>>>>>>> 9feab8c1
from hugegraph_llm.config import settings, resource_path
from hugegraph_llm.indices.vector_index import VectorIndex
from hugegraph_llm.models.embeddings.base import BaseEmbedding
from hugegraph_llm.utils.log import log


class BuildVectorIndex:
    def __init__(self, embedding: BaseEmbedding):
        self.embedding = embedding
        self.index_dir = str(os.path.join(resource_path, settings.graph_name, "chunks"))
        self.vector_index = VectorIndex.from_index_file(self.index_dir)

    def run(self, context: Dict[str, Any]) -> Dict[str, Any]:
        if "chunks" not in context:
            raise ValueError("chunks not found in context.")
        chunks = context["chunks"]
        chunks_embedding = []
<<<<<<< HEAD
        log.debug("Building vector index for %s chunks...", len(context["chunks"]))
=======
>>>>>>> 9feab8c1
        for chunk in tqdm(chunks):
            chunks_embedding.append(self.embedding.get_text_embedding(chunk))
        if len(chunks_embedding) > 0:
            self.vector_index.add(chunks_embedding, chunks)
            self.vector_index.to_index_file(self.index_dir)
        return context<|MERGE_RESOLUTION|>--- conflicted
+++ resolved
@@ -20,10 +20,6 @@
 from typing import Dict, Any
 
 from tqdm import tqdm
-<<<<<<< HEAD
-=======
-
->>>>>>> 9feab8c1
 from hugegraph_llm.config import settings, resource_path
 from hugegraph_llm.indices.vector_index import VectorIndex
 from hugegraph_llm.models.embeddings.base import BaseEmbedding
@@ -41,10 +37,7 @@
             raise ValueError("chunks not found in context.")
         chunks = context["chunks"]
         chunks_embedding = []
-<<<<<<< HEAD
         log.debug("Building vector index for %s chunks...", len(context["chunks"]))
-=======
->>>>>>> 9feab8c1
         for chunk in tqdm(chunks):
             chunks_embedding.append(self.embedding.get_text_embedding(chunk))
         if len(chunks_embedding) > 0:
