# Licensed to the Apache Software Foundation (ASF) under one
# or more contributor license agreements.  See the NOTICE file
# distributed with this work for additional information
# regarding copyright ownership.  The ASF licenses this file
# to you under the Apache License, Version 2.0 (the
# "License"); you may not use this file except in compliance
# with the License.  You may obtain a copy of the License at
#
#   http://www.apache.org/licenses/LICENSE-2.0
#
# Unless required by applicable law or agreed to in writing,
# software distributed under the License is distributed on an
# "AS IS" BASIS, WITHOUT WARRANTIES OR CONDITIONS OF ANY
# KIND, either express or implied.  See the License for the
# specific language governing permissions and limitations
# under the License.


from typing import Dict, Any, List, Literal

import jieba
from hugegraph_llm.models.embeddings.base import BaseEmbedding
from nltk.translate.bleu_score import sentence_bleu


def get_score(query: str, content: str) -> float:
    query_tokens = jieba.lcut(query)
    content_tokens = jieba.lcut(content)
    return sentence_bleu([query_tokens], content_tokens)


class MergeDedupRerank:
    def __init__(
            self,
            embedding: BaseEmbedding,
            topk: int = 10,
<<<<<<< HEAD
            strategy: Literal["bleu", "priority"] = "bleu"
    ):
        self.embedding = embedding
        self.topk = topk
        if strategy == "bleu":
            self.rerank_func = self._bleu_rerank
        elif strategy == "priority":
            self.rerank_func = self._priority_rerank
        else:
            raise ValueError(f"Unimplemented rank strategy {strategy}.")
=======
            policy: Literal["bleu", "priority"] = "bleu"
    ):
        self.embedding = embedding
        self.topk = topk
        if policy == "bleu":
            self.rerank_func = self._bleu_rerank
        elif policy == "priority":
            self.rerank_func = self._priority_rerank
        else:
            raise ValueError(f"Unimplemented policy {policy}.")
>>>>>>> d1b5814f

    def run(self, context: Dict[str, Any]) -> Dict[str, Any]:
        query = context.get("query")

        vector_result = context.get("vector_result", [])
        vector_result = self.rerank_func(query, vector_result)[:self.topk]

        graph_result = context.get("graph_result", [])
        graph_result = self.rerank_func(query, graph_result)[:self.topk]

        context["vector_result"] = vector_result
        context["graph_result"] = graph_result

        return context

    def _bleu_rerank(self, query: str, results: List[str]):
        results = list(set(results))
        result_score_list = [[res, get_score(query, res)] for res in results]
        result_score_list.sort(key=lambda x: x[1], reverse=True)
        return [res[0] for res in result_score_list]

    def _priority_rerank(self, query: str, results: List[str]):
        # TODO: implement
        # 1. Precise recall > Fuzzy recall
        # 2. 1-degree neighbors > 2-degree neighbors
        # 3. The priority of a certain type of point is higher than others,
        # such as Law being higher than vehicles/people/locations
        raise NotImplementedError()<|MERGE_RESOLUTION|>--- conflicted
+++ resolved
@@ -34,18 +34,6 @@
             self,
             embedding: BaseEmbedding,
             topk: int = 10,
-<<<<<<< HEAD
-            strategy: Literal["bleu", "priority"] = "bleu"
-    ):
-        self.embedding = embedding
-        self.topk = topk
-        if strategy == "bleu":
-            self.rerank_func = self._bleu_rerank
-        elif strategy == "priority":
-            self.rerank_func = self._priority_rerank
-        else:
-            raise ValueError(f"Unimplemented rank strategy {strategy}.")
-=======
             policy: Literal["bleu", "priority"] = "bleu"
     ):
         self.embedding = embedding
@@ -56,7 +44,6 @@
             self.rerank_func = self._priority_rerank
         else:
             raise ValueError(f"Unimplemented policy {policy}.")
->>>>>>> d1b5814f
 
     def run(self, context: Dict[str, Any]) -> Dict[str, Any]:
         query = context.get("query")
