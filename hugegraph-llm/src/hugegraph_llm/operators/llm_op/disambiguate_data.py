# Licensed to the Apache Software Foundation (ASF) under one
# or more contributor license agreements.  See the NOTICE file
# distributed with this work for additional information
# regarding copyright ownership.  The ASF licenses this file
# to you under the Apache License, Version 2.0 (the
# "License"); you may not use this file except in compliance
# with the License.  You may obtain a copy of the License at
#
#   http://www.apache.org/licenses/LICENSE-2.0
#
# Unless required by applicable law or agreed to in writing,
# software distributed under the License is distributed on an
# "AS IS" BASIS, WITHOUT WARRANTIES OR CONDITIONS OF ANY
# KIND, either express or implied.  See the License for the
# specific language governing permissions and limitations
# under the License.


from typing import Dict, List, Any

from hugegraph_llm.models.llms.base import BaseLLM
from hugegraph_llm.operators.llm_op.info_extract import extract_triples_by_regex


def generate_disambiguate_prompt(triples):
    return f"""
        Your task is to disambiguate the following triples:
        {triples}
        If the second element of the triples expresses the same meaning but in different ways,
        unify them and keep the most concise expression.
        
        For example, if the input is:
        [("Alice", "friend", "Bob"), ("Simon", "is friends with", "Bob")]
        
        The output should be:
        [("Alice", "friend", "Bob"), ("Simon", "friend", "Bob")]
        """


class DisambiguateData:
    def __init__(self, llm: BaseLLM) -> None:
        self.llm = llm

    def run(self, data: Dict) -> Dict[str, List[Any]]:
        # only disambiguate triples
        if "triples" in data:
            # TODO: ensure the logic here
            # log.debug(data)
            triples = data["triples"]
            prompt = generate_disambiguate_prompt(triples)
            llm_output = self.llm.generate(prompt=prompt)
            data["triples"] = []
            extract_triples_by_regex(llm_output, data)
            print(
<<<<<<< HEAD
                f"LLM {self.__class__.__name__} input:{prompt} \n output: {llm_output} \n data: {data}"
=======
                f"LLM {self.__class__.__name__} input:{prompt} \n"
                f" output: {llm_output} \n data: {data}"
>>>>>>> af82d914
            )
            data["call_count"] = data.get("call_count", 0) + 1

        return data<|MERGE_RESOLUTION|>--- conflicted
+++ resolved
@@ -52,12 +52,8 @@
             data["triples"] = []
             extract_triples_by_regex(llm_output, data)
             print(
-<<<<<<< HEAD
-                f"LLM {self.__class__.__name__} input:{prompt} \n output: {llm_output} \n data: {data}"
-=======
                 f"LLM {self.__class__.__name__} input:{prompt} \n"
                 f" output: {llm_output} \n data: {data}"
->>>>>>> af82d914
             )
             data["call_count"] = data.get("call_count", 0) + 1
 
