--- conflicted
+++ resolved
@@ -32,22 +32,14 @@
             llm: BaseLLM = None,
             schema: Optional[Union[dict, str]] = None,
             vertices: Optional[List[str]] = None,
-<<<<<<< HEAD
             gremlin_prompt: Optional[str] = None
-=======
-            gremlin_prompt: Optional[str] = prompt.gremlin_generate_prompt
->>>>>>> 7d7df958
     ) -> None:
         self.llm = llm or LLMs().get_text2gql_llm()
         if isinstance(schema, dict):
             schema = json.dumps(schema, ensure_ascii=False)
         self.schema = schema
         self.vertices = vertices
-<<<<<<< HEAD
         self.gremlin_prompt = gremlin_prompt or prompt.gremlin_generate_prompt
-=======
-        self.gremlin_prompt = gremlin_prompt
->>>>>>> 7d7df958
 
     def _extract_gremlin(self, response: str) -> str:
         match = re.search("```gremlin.*```", response, re.DOTALL)
@@ -92,27 +84,16 @@
 
         raw_response = await async_tasks["raw_answer"]
         initialized_response = await async_tasks["initialized_answer"]
-<<<<<<< HEAD
         log.debug("Text2Gremlin with tmpl prompt:\n %s,\n LLM Response: %s", init_prompt, initialized_response)
-
-        context["result"] = self._extract_gremlin(response=initialized_response)
-        context["raw_result"] = self._extract_gremlin(response=raw_response)
-=======
-        log.debug("Text2Gremlin with tmpl prompt:\n %s,\n LLM Response: %s", prompt, initialized_response)
 
         context["gremlin_result"] = self._extract_gremlin(response=initialized_response)
         context["raw_gremlin_result"] = self._extract_gremlin(response=raw_response)
->>>>>>> 7d7df958
         context["call_count"] = context.get("call_count", 0) + 2
 
         return context
 
     def run(self, context: Dict[str, Any]) -> Dict[str, Any]:
         query = context.get("query", "")
-<<<<<<< HEAD
-=======
-        self.schema = context.get("schema")
->>>>>>> 7d7df958
         if not query:
             raise ValueError("query is required")
 
