--- conflicted
+++ resolved
@@ -62,13 +62,8 @@
         context_head_str, context_tail_str = self.init_llm(context)
 
         if self._context_body is not None:
-<<<<<<< HEAD
-            context_str = f"{context_head_str}\n{self._context_body}\n{context_tail_str}".strip(
-                "\n"
-=======
             context_str = (
                 f"{context_head_str}\n" f"{self._context_body}\n" f"{context_tail_str}".strip("\n")
->>>>>>> af82d914
             )
 
             final_prompt = self._prompt_template.format(
@@ -124,13 +119,8 @@
         context_head_str, context_tail_str = self.init_llm(context)
 
         if self._context_body is not None:
-<<<<<<< HEAD
-            context_str = f"{context_head_str}\n{self._context_body}\n{context_tail_str}".strip(
-                "\n"
-=======
             context_str = (
                 f"{context_head_str}\n" f"{self._context_body}\n" f"{context_tail_str}".strip("\n")
->>>>>>> af82d914
             )
 
             final_prompt = self._prompt_template.format(
@@ -143,15 +133,7 @@
         graph_result_context, vector_result_context = self.handle_vector_graph(context)
 
         async for context in self.async_streaming_generate(
-<<<<<<< HEAD
-            context,
-            context_head_str,
-            context_tail_str,
-            vector_result_context,
-            graph_result_context,
-=======
             context, context_head_str, context_tail_str, vector_result_context, graph_result_context
->>>>>>> af82d914
         ):
             yield context
 
@@ -169,15 +151,10 @@
             final_prompt = self._question
             async_tasks["raw_task"] = asyncio.create_task(self._llm.agenerate(prompt=final_prompt))
         if self._vector_only_answer:
-<<<<<<< HEAD
-            context_str = f"{context_head_str}\n{vector_result_context}\n{context_tail_str}".strip(
-                "\n"
-=======
             context_str = (
                 f"{context_head_str}\n"
                 f"{vector_result_context}\n"
                 f"{context_tail_str}".strip("\n")
->>>>>>> af82d914
             )
 
             final_prompt = self._prompt_template.format(
@@ -187,15 +164,10 @@
                 self._llm.agenerate(prompt=final_prompt)
             )
         if self._graph_only_answer:
-<<<<<<< HEAD
-            context_str = f"{context_head_str}\n{graph_result_context}\n{context_tail_str}".strip(
-                "\n"
-=======
             context_str = (
                 f"{context_head_str}\n"
                 f"{graph_result_context}\n"
                 f"{context_tail_str}".strip("\n")
->>>>>>> af82d914
             )
 
             final_prompt = self._prompt_template.format(
@@ -208,13 +180,9 @@
             context_body_str = f"{vector_result_context}\n{graph_result_context}"
             if context.get("graph_ratio", 0.5) < 0.5:
                 context_body_str = f"{graph_result_context}\n{vector_result_context}"
-<<<<<<< HEAD
-            context_str = f"{context_head_str}\n{context_body_str}\n{context_tail_str}".strip("\n")
-=======
             context_str = (
                 f"{context_head_str}\n" f"{context_body_str}\n" f"{context_tail_str}".strip("\n")
             )
->>>>>>> af82d914
 
             final_prompt = self._prompt_template.format(
                 context_str=context_str, query_str=self._question
@@ -267,15 +235,10 @@
             )
             auto_id += 1
         if self._vector_only_answer:
-<<<<<<< HEAD
-            context_str = f"{context_head_str}\n{vector_result_context}\n{context_tail_str}".strip(
-                "\n"
-=======
             context_str = (
                 f"{context_head_str}\n"
                 f"{vector_result_context}\n"
                 f"{context_tail_str}".strip("\n")
->>>>>>> af82d914
             )
 
             final_prompt = self._prompt_template.format(
@@ -283,26 +246,15 @@
             )
             async_generators.append(
                 self.__llm_generate_with_meta_info(
-<<<<<<< HEAD
-                    task_id=auto_id,
-                    target_key="vector_only_answer",
-                    prompt=final_prompt,
-=======
                     task_id=auto_id, target_key="vector_only_answer", prompt=final_prompt
->>>>>>> af82d914
                 )
             )
             auto_id += 1
         if self._graph_only_answer:
-<<<<<<< HEAD
-            context_str = f"{context_head_str}\n{graph_result_context}\n{context_tail_str}".strip(
-                "\n"
-=======
             context_str = (
                 f"{context_head_str}\n"
                 f"{graph_result_context}\n"
                 f"{context_tail_str}".strip("\n")
->>>>>>> af82d914
             )
 
             final_prompt = self._prompt_template.format(
@@ -318,26 +270,16 @@
             context_body_str = f"{vector_result_context}\n{graph_result_context}"
             if context.get("graph_ratio", 0.5) < 0.5:
                 context_body_str = f"{graph_result_context}\n{vector_result_context}"
-<<<<<<< HEAD
-            context_str = f"{context_head_str}\n{context_body_str}\n{context_tail_str}".strip("\n")
-=======
             context_str = (
                 f"{context_head_str}\n" f"{context_body_str}\n" f"{context_tail_str}".strip("\n")
             )
->>>>>>> af82d914
 
             final_prompt = self._prompt_template.format(
                 context_str=context_str, query_str=self._question
             )
             async_generators.append(
                 self.__llm_generate_with_meta_info(
-<<<<<<< HEAD
-                    task_id=auto_id,
-                    target_key="graph_vector_answer",
-                    prompt=final_prompt,
-=======
                     task_id=auto_id, target_key="graph_vector_answer", prompt=final_prompt
->>>>>>> af82d914
                 )
             )
             auto_id += 1
