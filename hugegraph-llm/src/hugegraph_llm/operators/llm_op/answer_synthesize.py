# Licensed to the Apache Software Foundation (ASF) under one
# or more contributor license agreements.  See the NOTICE file
# distributed with this work for additional information
# regarding copyright ownership.  The ASF licenses this file
# to you under the Apache License, Version 2.0 (the
# "License"); you may not use this file except in compliance
# with the License.  You may obtain a copy of the License at
#
#   http://www.apache.org/licenses/LICENSE-2.0
#
# Unless required by applicable law or agreed to in writing,
# software distributed under the License is distributed on an
# "AS IS" BASIS, WITHOUT WARRANTIES OR CONDITIONS OF ANY
# KIND, either express or implied.  See the License for the
# specific language governing permissions and limitations
# under the License.


from typing import Any, Dict, Optional

from hugegraph_llm.models.llms.base import BaseLLM
from hugegraph_llm.models.llms.init_llm import LLMs

# TODO: we need enhance the template to answer the question
DEFAULT_ANSWER_SYNTHESIZE_TEMPLATE_TMPL = (
    "Context information is below.\n"
    "---------------------\n"
    "{context_str}\n"
    "---------------------\n"
    "Given the context information and not prior knowledge, answer the query.\n"
    "Query: {query_str}\n"
    "Answer: "
)


class AnswerSynthesize:
    def __init__(
            self,
            llm: Optional[BaseLLM] = None,
            prompt_template: Optional[str] = None,
            question: Optional[str] = None,
            context_body: Optional[str] = None,
            context_head: Optional[str] = None,
            context_tail: Optional[str] = None,
            raw_answer: bool = False,
            vector_only_answer: bool = True,
            graph_only_answer: bool = False,
            graph_vector_answer: bool = False,
    ):
        self._llm = llm
        self._prompt_template = prompt_template or DEFAULT_ANSWER_SYNTHESIZE_TEMPLATE_TMPL
        self._question = question
        self._context_body = context_body
        self._context_head = context_head
        self._context_tail = context_tail
        self._raw_answer = raw_answer
        self._vector_only_answer = vector_only_answer
        self._graph_only_answer = graph_only_answer
        self._graph_vector_answer = graph_vector_answer

    def run(self, context: Dict[str, Any]) -> Dict[str, Any]:
        if self._llm is None:
            self._llm = context.get("llm") or LLMs().get_llm()
        if context.get("llm") is None:
            context["llm"] = self._llm

        if self._question is None:
            self._question = context.get("query") or None
        assert self._question is not None, "No question for synthesizing."

        context_head_str = context.get("synthesize_context_head") or self._context_head or ""
        context_tail_str = context.get("synthesize_context_tail") or self._context_tail or ""

        if self._context_body is not None:
            context_str = (f"{context_head_str}\n"
                           f"{self._context_body}\n"
                           f"{context_tail_str}".strip("\n"))

            prompt = self._prompt_template.format(
                context_str=context_str,
                query_str=self._question,
            )
            response = self._llm.generate(prompt=prompt)
            return {"answer": response}

        vector_result = context.get("vector_result", [])
        if len(vector_result) == 0:
            vector_result_context = "There are no paragraphs related to the query."
        else:
            vector_result_context = ("The following are paragraphs related to the query:\n"
                                     + "\n".join([f"{i + 1}. {res}"
                                                  for i, res in enumerate(vector_result)]))
        graph_result = context.get("graph_result", [])
<<<<<<< HEAD
        graph_result_context = ("The following are knowledge from HugeGraph related to the query:\n"
                                + "\n".join([f"{i + 1}. {res}"
                                             for i, res in enumerate(graph_result)]))
=======
        if len(graph_result) == 0:
            graph_result_context = "There are no subgraph related to the query."
        else:
            graph_result_context = ("The following are subgraph related to the query:\n"
                                    + "\n".join([f"{i + 1}. {res}"
                                                 for i, res in enumerate(graph_result)]))
>>>>>>> e3b07a95

        verbose = context.get("verbose") or False

        if self._raw_answer:
            prompt = self._question
            response = self._llm.generate(prompt=prompt)
            context["raw_answer"] = response
            if verbose:
                print(f"\033[91mANSWER: {response}\033[0m")
        if self._vector_only_answer:
            context_str = (f"{context_head_str}\n"
                           f"{vector_result_context}\n"
                           f"{context_tail_str}".strip("\n"))

            prompt = self._prompt_template.format(
                context_str=context_str,
                query_str=self._question,
            )
            response = self._llm.generate(prompt=prompt)
            context["vector_only_answer"] = response
            if verbose:
                print(f"\033[91mANSWER: {response}\033[0m")
        if self._graph_only_answer:
            context_str = (f"{context_head_str}\n"
                           f"{graph_result_context}\n"
                           f"{context_tail_str}".strip("\n"))

            prompt = self._prompt_template.format(
                context_str=context_str,
                query_str=self._question,
            )
            response = self._llm.generate(prompt=prompt)
            context["graph_only_answer"] = response
            if verbose:
                print(f"\033[91mANSWER: {response}\033[0m")
        if self._graph_vector_answer:
            context_body_str = f"{vector_result_context}\n{graph_result_context}"
            context_str = (f"{context_head_str}\n"
                           f"{context_body_str}\n"
                           f"{context_tail_str}".strip("\n"))

            prompt = self._prompt_template.format(
                context_str=context_str,
                query_str=self._question,
            )
            response = self._llm.generate(prompt=prompt)
            context["graph_vector_answer"] = response
            if verbose:
                print(f"\033[91mANSWER: {response}\033[0m")

        return context<|MERGE_RESOLUTION|>--- conflicted
+++ resolved
@@ -91,18 +91,12 @@
                                      + "\n".join([f"{i + 1}. {res}"
                                                   for i, res in enumerate(vector_result)]))
         graph_result = context.get("graph_result", [])
-<<<<<<< HEAD
-        graph_result_context = ("The following are knowledge from HugeGraph related to the query:\n"
-                                + "\n".join([f"{i + 1}. {res}"
-                                             for i, res in enumerate(graph_result)]))
-=======
         if len(graph_result) == 0:
-            graph_result_context = "There are no subgraph related to the query."
+            graph_result_context = "There are no knowledge from HugeGraph related to the query."
         else:
             graph_result_context = ("The following are subgraph related to the query:\n"
                                     + "\n".join([f"{i + 1}. {res}"
                                                  for i, res in enumerate(graph_result)]))
->>>>>>> e3b07a95
 
         verbose = context.get("verbose") or False
 
