# Licensed to the Apache Software Foundation (ASF) under one
# or more contributor license agreements.  See the NOTICE file
# distributed with this work for additional information
# regarding copyright ownership.  The ASF licenses this file
# to you under the Apache License, Version 2.0 (the
# "License"); you may not use this file except in compliance
# with the License.  You may obtain a copy of the License at
#
#   http://www.apache.org/licenses/LICENSE-2.0
#
# Unless required by applicable law or agreed to in writing,
# software distributed under the License is distributed on an
# "AS IS" BASIS, WITHOUT WARRANTIES OR CONDITIONS OF ANY
# KIND, either express or implied.  See the License for the
# specific language governing permissions and limitations
# under the License.

# pylint: disable=W0621

import asyncio
from typing import Any, AsyncGenerator, Dict, Optional

from hugegraph_llm.config import prompt
from hugegraph_llm.models.llms.base import BaseLLM
from hugegraph_llm.models.llms.init_llm import LLMs
from hugegraph_llm.utils.log import log

"""
TODO: It is not clear whether there is any other dependence on the SCHEMA_EXAMPLE_PROMPT variable. 
Because the SCHEMA_EXAMPLE_PROMPT variable will no longer change based on 
prompt.extract_graph_prompt changes after the system loads, this does not seem to meet expectations.
"""
DEFAULT_ANSWER_TEMPLATE = prompt.answer_prompt


class AnswerSynthesize:
    def __init__(
            self,
            llm: Optional[BaseLLM] = None,
            prompt_template: Optional[str] = None,
            question: Optional[str] = None,
            context_body: Optional[str] = None,
            context_head: Optional[str] = None,
            context_tail: Optional[str] = None,
            raw_answer: bool = False,
            vector_only_answer: bool = True,
            graph_only_answer: bool = False,
            graph_vector_answer: bool = False,
    ):
        self._llm = llm
        self._prompt_template = prompt_template or DEFAULT_ANSWER_TEMPLATE
        self._question = question
        self._context_body = context_body
        self._context_head = context_head
        self._context_tail = context_tail
        self._raw_answer = raw_answer
        self._vector_only_answer = vector_only_answer
        self._graph_only_answer = graph_only_answer
        self._graph_vector_answer = graph_vector_answer

    def run(self, context: Dict[str, Any]) -> Dict[str, Any]:
        if self._llm is None:
            self._llm = LLMs().get_chat_llm()

        if self._question is None:
            self._question = context.get("query") or None
        assert self._question is not None, "No question for synthesizing."

        context_head_str = context.get("synthesize_context_head") or self._context_head or ""
        context_tail_str = context.get("synthesize_context_tail") or self._context_tail or ""

        if self._context_body is not None:
            context_str = (f"{context_head_str}\n"
                           f"{self._context_body}\n"
                           f"{context_tail_str}".strip("\n"))

            final_prompt = self._prompt_template.format(context_str=context_str, query_str=self._question)
            response = self._llm.generate(prompt=final_prompt)
            return {"answer": response}

        vector_result = context.get("vector_result")
        if vector_result:
            vector_result_context = "Phrases related to the query:\n" + "\n".join(
                f"{i + 1}. {res}" for i, res in enumerate(vector_result)
            )
        else:
            vector_result_context = "No (vector)phrase related to the query."

        graph_result = context.get("graph_result")
        if graph_result:
            graph_context_head = context.get("graph_context_head", "Knowledge from graphdb for the query:\n")
            graph_result_context = graph_context_head + "\n".join(
                f"{i + 1}. {res}" for i, res in enumerate(graph_result)
            )
        else:
            graph_result_context = "No related graph data found for current query."
            log.warning(graph_result_context)

        context = asyncio.run(self.async_generate(context, context_head_str, context_tail_str,
                                                  vector_result_context, graph_result_context))
        return context

    async def run_streaming(self, context: Dict[str, Any]) -> AsyncGenerator[Dict[str, Any], None]:
        if self._llm is None:
            self._llm = LLMs().get_chat_llm()

        if self._question is None:
            self._question = context.get("query") or None
        assert self._question is not None, "No question for synthesizing."

        context_head_str = context.get("synthesize_context_head") or self._context_head or ""
        context_tail_str = context.get("synthesize_context_tail") or self._context_tail or ""

        if self._context_body is not None:
            context_str = (f"{context_head_str}\n"
                           f"{self._context_body}\n"
                           f"{context_tail_str}".strip("\n"))

            final_prompt = self._prompt_template.format(context_str=context_str, query_str=self._question)
            response = self._llm.generate(prompt=final_prompt)
            yield {"answer": response}
            return

        vector_result = context.get("vector_result")
        if vector_result:
            vector_result_context = "Phrases related to the query:\n" + "\n".join(
                f"{i + 1}. {res}" for i, res in enumerate(vector_result)
            )
        else:
            vector_result_context = "No (vector)phrase related to the query."

        graph_result = context.get("graph_result")
        if graph_result:
            graph_context_head = context.get("graph_context_head", "Knowledge from graphdb for the query:\n")
            graph_result_context = graph_context_head + "\n".join(
                f"{i + 1}. {res}" for i, res in enumerate(graph_result)
            )
        else:
            graph_result_context = "No related graph data found for current query."
            log.warning(graph_result_context)

        async for context in self.async_streaming_generate(
            context,
            context_head_str,
            context_tail_str,
            vector_result_context,
            graph_result_context
        ):
            yield context

    async def async_generate(self, context: Dict[str, Any], context_head_str: str,
                             context_tail_str: str, vector_result_context: str,
                             graph_result_context: str):
        # async_tasks stores the async tasks for different answer types
        async_tasks = {}
        if self._raw_answer:
            final_prompt = self._question
            async_tasks["raw_task"] = asyncio.create_task(self._llm.agenerate(prompt=final_prompt))
        if self._vector_only_answer:
            context_str = (f"{context_head_str}\n"
                           f"{vector_result_context}\n"
                           f"{context_tail_str}".strip("\n"))

            final_prompt = self._prompt_template.format(context_str=context_str, query_str=self._question)
            async_tasks["vector_only_task"] = asyncio.create_task(self._llm.agenerate(prompt=final_prompt))
        if self._graph_only_answer:
            context_str = (f"{context_head_str}\n"
                           f"{graph_result_context}\n"
                           f"{context_tail_str}".strip("\n"))

            final_prompt = self._prompt_template.format(context_str=context_str, query_str=self._question)
            async_tasks["graph_only_task"] = asyncio.create_task(self._llm.agenerate(prompt=final_prompt))
        if self._graph_vector_answer:
            context_body_str = f"{vector_result_context}\n{graph_result_context}"
            if context.get("graph_ratio", 0.5) < 0.5:
                context_body_str = f"{graph_result_context}\n{vector_result_context}"
            context_str = (f"{context_head_str}\n"
                           f"{context_body_str}\n"
                           f"{context_tail_str}".strip("\n"))

            final_prompt = self._prompt_template.format(context_str=context_str, query_str=self._question)
            async_tasks["graph_vector_task"] = asyncio.create_task(
                self._llm.agenerate(prompt=final_prompt)
            )

        async_tasks_mapping = {
            "raw_task": "raw_answer",
            "vector_only_task": "vector_only_answer",
            "graph_only_task": "graph_only_answer",
            "graph_vector_task": "graph_vector_answer"
        }

        for task_key, context_key in async_tasks_mapping.items():
            if async_tasks.get(task_key):
                response = await async_tasks[task_key]
                context[context_key] = response
                log.debug("Query Answer: %s", response)

        ops = sum([self._raw_answer, self._vector_only_answer, self._graph_only_answer, self._graph_vector_answer])
        context['call_count'] = context.get('call_count', 0) + ops
        return context
<<<<<<< HEAD

    def run_streaming(self, context: Dict[str, Any], prompt_template: Optional[str] = None) -> Dict[str, Any]:
        if self._llm is None:
            self._llm = LLMs().get_chat_llm()

        if self._question is None:
            self._question = context.get("query") or None
        assert self._question is not None, "No question for synthesizing."

        context_head_str = context.get("synthesize_context_head") or self._context_head or ""
        context_tail_str = context.get("synthesize_context_tail") or self._context_tail or ""

        if self._context_body is not None:
            context_str = (f"{context_head_str}\n"
                           f"{self._context_body}\n"
                           f"{context_tail_str}".strip("\n"))

            final_prompt = self._prompt_template.format(context_str=context_str, query_str=self._question)
            yield from self._llm.generate_streaming(prompt=final_prompt)

        graph_result = context.get("graph_result")
        if graph_result:
            graph_context_head = context.get("graph_context_head", "Knowledge from graphdb for the query:\n")
            graph_result_context = graph_context_head + "\n".join(
                f"{i + 1}. {res}" for i, res in enumerate(graph_result)
            )

        else:
            graph_result_context = "No related graph data found for current query."
            log.warning(graph_result_context)

        yield from self.generate_streaming(context_head_str, context_tail_str,
                                               graph_result_context, prompt_template)
    def generate_streaming(self, context_head_str: str, context_tail_str: str,
                             graph_result_context: str, prompt_template: Optional[str] = None) -> Dict[str, Any]:
        context_str = (f"{context_head_str}\n"
                       f"{graph_result_context}\n"
                       f"{context_tail_str}".strip("\n"))

        final_prompt = prompt_template.format(context_str=context_str, query_str=self._question)

        yield from self._llm.generate_streaming(prompt=final_prompt)
=======
    
    async def async_streaming_generate(self, context: Dict[str, Any], context_head_str: str,
                                       context_tail_str: str, vector_result_context: str,
                                       graph_result_context: str) -> AsyncGenerator[Dict[str, Any], None]:
        # async_tasks stores the async tasks for different answer types
        async_generators = []
        auto_id = 0
        if self._raw_answer:
            final_prompt = self._question
            async_generators.append(
                self.__llm_generate_with_meta_info(task_id=auto_id, target_key="raw_answer", prompt=final_prompt)
            )
            auto_id += 1
        if self._vector_only_answer:
            context_str = (f"{context_head_str}\n"
                           f"{vector_result_context}\n"
                           f"{context_tail_str}".strip("\n"))

            final_prompt = self._prompt_template.format(context_str=context_str, query_str=self._question)
            async_generators.append(
                self.__llm_generate_with_meta_info(task_id=auto_id, target_key="vector_only_answer", prompt=final_prompt)
            )
            auto_id += 1
        if self._graph_only_answer:
            context_str = (f"{context_head_str}\n"
                           f"{graph_result_context}\n"
                           f"{context_tail_str}".strip("\n"))

            final_prompt = self._prompt_template.format(context_str=context_str, query_str=self._question)
            async_generators.append(
                self.__llm_generate_with_meta_info(task_id=auto_id, target_key="graph_only_answer", prompt=final_prompt)
            )
            auto_id += 1
        if self._graph_vector_answer:
            context_body_str = f"{vector_result_context}\n{graph_result_context}"
            if context.get("graph_ratio", 0.5) < 0.5:
                context_body_str = f"{graph_result_context}\n{vector_result_context}"
            context_str = (f"{context_head_str}\n"
                           f"{context_body_str}\n"
                           f"{context_tail_str}".strip("\n"))

            final_prompt = self._prompt_template.format(context_str=context_str, query_str=self._question)
            async_generators.append(
                self.__llm_generate_with_meta_info(task_id=auto_id, target_key="graph_vector_answer", prompt=final_prompt)
            )
            auto_id += 1

        # async_tasks_mapping = {
        #     "raw_task": "raw_answer",
        #     "vector_only_task": "vector_only_answer",
        #     "graph_only_task": "graph_only_answer",
        #     "graph_vector_task": "graph_vector_answer"
        # }

        # for task_key, context_key in async_tasks_mapping.items():
        #     if async_tasks.get(task_key):
        #         response = await async_tasks[task_key]
        #         context[context_key] = response
        #         log.debug("Query Answer: %s", response)

        # ops = sum([self._raw_answer, self._vector_only_answer, self._graph_only_answer, self._graph_vector_answer])
        # context['call_count'] = context.get('call_count', 0) + ops
        async_tasks = [asyncio.create_task(gen.__anext__()) for gen in async_generators]
        while True:
            # print("# task", len(tasks))
            done, _ = await asyncio.wait(async_tasks, return_when=asyncio.FIRST_COMPLETED)
            # print("## (done, pending) num =", len(done), len(pending))
            stop_task_num = 0
            for task in done:
                try:
                    task_id, target_key, token  = task.result()
                    # print("### (task_id, result) =", task_id, result)
                    context[target_key] = context.get(target_key, "") + token
                    gen = async_generators[task_id]
                    async_tasks[task_id] = asyncio.create_task(gen.__anext__())
                except StopAsyncIteration:
                    # print("### stop task:", task)
                    stop_task_num += 1
            if stop_task_num == len(async_tasks):
                break
            yield context
    
    async def __llm_generate_with_meta_info(self, task_id: int, target_key: str, prompt: str):
        async for token in self._llm.agenerate_streaming(prompt=prompt):
            yield task_id, target_key, token
>>>>>>> 1a2583ce
<|MERGE_RESOLUTION|>--- conflicted
+++ resolved
@@ -199,51 +199,7 @@
         ops = sum([self._raw_answer, self._vector_only_answer, self._graph_only_answer, self._graph_vector_answer])
         context['call_count'] = context.get('call_count', 0) + ops
         return context
-<<<<<<< HEAD
-
-    def run_streaming(self, context: Dict[str, Any], prompt_template: Optional[str] = None) -> Dict[str, Any]:
-        if self._llm is None:
-            self._llm = LLMs().get_chat_llm()
-
-        if self._question is None:
-            self._question = context.get("query") or None
-        assert self._question is not None, "No question for synthesizing."
-
-        context_head_str = context.get("synthesize_context_head") or self._context_head or ""
-        context_tail_str = context.get("synthesize_context_tail") or self._context_tail or ""
-
-        if self._context_body is not None:
-            context_str = (f"{context_head_str}\n"
-                           f"{self._context_body}\n"
-                           f"{context_tail_str}".strip("\n"))
-
-            final_prompt = self._prompt_template.format(context_str=context_str, query_str=self._question)
-            yield from self._llm.generate_streaming(prompt=final_prompt)
-
-        graph_result = context.get("graph_result")
-        if graph_result:
-            graph_context_head = context.get("graph_context_head", "Knowledge from graphdb for the query:\n")
-            graph_result_context = graph_context_head + "\n".join(
-                f"{i + 1}. {res}" for i, res in enumerate(graph_result)
-            )
-
-        else:
-            graph_result_context = "No related graph data found for current query."
-            log.warning(graph_result_context)
-
-        yield from self.generate_streaming(context_head_str, context_tail_str,
-                                               graph_result_context, prompt_template)
-    def generate_streaming(self, context_head_str: str, context_tail_str: str,
-                             graph_result_context: str, prompt_template: Optional[str] = None) -> Dict[str, Any]:
-        context_str = (f"{context_head_str}\n"
-                       f"{graph_result_context}\n"
-                       f"{context_tail_str}".strip("\n"))
-
-        final_prompt = prompt_template.format(context_str=context_str, query_str=self._question)
-
-        yield from self._llm.generate_streaming(prompt=final_prompt)
-=======
-    
+
     async def async_streaming_generate(self, context: Dict[str, Any], context_head_str: str,
                                        context_tail_str: str, vector_result_context: str,
                                        graph_result_context: str) -> AsyncGenerator[Dict[str, Any], None]:
@@ -324,8 +280,7 @@
             if stop_task_num == len(async_tasks):
                 break
             yield context
-    
+
     async def __llm_generate_with_meta_info(self, task_id: int, target_key: str, prompt: str):
         async for token in self._llm.agenerate_streaming(prompt=prompt):
-            yield task_id, target_key, token
->>>>>>> 1a2583ce
+            yield task_id, target_key, token