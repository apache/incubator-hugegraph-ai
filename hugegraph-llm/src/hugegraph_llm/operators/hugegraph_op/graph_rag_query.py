# Licensed to the Apache Software Foundation (ASF) under one
# or more contributor license agreements.  See the NOTICE file
# distributed with this work for additional information
# regarding copyright ownership.  The ASF licenses this file
# to you under the Apache License, Version 2.0 (the
# "License"); you may not use this file except in compliance
# with the License.  You may obtain a copy of the License at
#
#   http://www.apache.org/licenses/LICENSE-2.0
#
# Unless required by applicable law or agreed to in writing,
# software distributed under the License is distributed on an
# "AS IS" BASIS, WITHOUT WARRANTIES OR CONDITIONS OF ANY
# KIND, either express or implied.  See the License for the
# specific language governing permissions and limitations
# under the License.

import json
import os
import re
from typing import Any, Dict, Optional, List, Set, Tuple

import pandas as pd
from hugegraph_llm.config import settings, resource_path
from hugegraph_llm.indices.vector_index import VectorIndex
from hugegraph_llm.models.embeddings.base import BaseEmbedding
from hugegraph_llm.models.embeddings.init_embedding import Embeddings
from hugegraph_llm.models.llms.base import BaseLLM
from hugegraph_llm.models.llms.init_llm import LLMs
from hugegraph_llm.utils.log import log
from pyhugegraph.client import PyHugeClient

# TODO: remove 'as('subj)' step
VERTEX_QUERY_TPL = "g.V({keywords}).limit(8).as('subj').toList()"

# TODO: we could use a simpler query (like kneighbor-api to get the edges)
# TODO: test with profile()/explain() to speed up the query
VID_QUERY_NEIGHBOR_TPL = """\
g.V({keywords})
.repeat(
   bothE({edge_labels}).limit({edge_limit}).otherV().dedup()
).times({max_deep}).emit()
.simplePath()
.path()
.by(project('label', 'id', 'props')
   .by(label())
   .by(id())
   .by(valueMap().by(unfold()))
)
.by(project('label', 'inV', 'outV', 'props')
   .by(label())
   .by(inV().id())
   .by(outV().id())
   .by(valueMap().by(unfold()))
)
.limit({max_items})
.toList()
"""

PROPERTY_QUERY_NEIGHBOR_TPL = """\
g.V().has('{prop}', within({keywords}))
.repeat(
   bothE({edge_labels}).limit({edge_limit}).otherV().dedup()
).times({max_deep}).emit()
.simplePath()
.path()
.by(project('label', 'props')
   .by(label())
   .by(valueMap().by(unfold()))
)
.by(project('label', 'inV', 'outV', 'props')
   .by(label())
   .by(inV().values('{prop}'))
   .by(outV().values('{prop}'))
   .by(valueMap().by(unfold()))
)
.limit({max_items})
.toList()
"""

GREMLIN_GENERATE_EXAMPLE_OPTION_TPL = """\
# Example
Generate gremlin from the following user input.
{example_query}
The generated gremlin is:
```gremlin
{example_gremlin}
```

"""

GREMLIN_GENERATE_TPL = """\
Given the graph schema:
```json
{schema}
```
Given the extracted vertex vid:
{vertices}
Generate gremlin from the following user input.
{query}
The generated gremlin is:"""


class GraphRAGQuery:

<<<<<<< HEAD
    def __init__(
            self,
            max_deep: int = 2,
            max_items: int = 20,
            prop_to_match: Optional[str] = None,
            llm: Optional[BaseLLM] = None,
            embedding: Optional[BaseEmbedding] = None,
    ):
=======
    def __init__(self, max_deep: int = 2, max_items: int = 20, max_v_prop_len: int = 2048,
                 max_e_prop_len: int = 256, prop_to_match: Optional[str] = None):
>>>>>>> f8b4582e
        self._client = PyHugeClient(
            settings.graph_ip,
            settings.graph_port,
            settings.graph_name,
            settings.graph_user,
            settings.graph_pwd,
            settings.graph_space,
        )
        self._max_deep = max_deep
        self._max_items = max_items
        self._prop_to_match = prop_to_match
        self._schema = ""
<<<<<<< HEAD
        self._llm = llm
        self._embedding = embedding
=======
        self._limit_property = settings.limit_property.lower() == "true"
        self._max_v_prop_len = max_v_prop_len
        self._max_e_prop_len = max_e_prop_len
>>>>>>> f8b4582e

    def run(self, context: Dict[str, Any]) -> Dict[str, Any]:
        # pylint: disable=R0915 (too-many-statements)
        if self._llm is None:
            self._llm = LLMs().get_llm()
        if self._embedding is None:
            self._embedding = Embeddings().get_embedding()
        if self._client is None:
            if isinstance(context.get("graph_client"), PyHugeClient):
                self._client = context["graph_client"]
            else:
                ip = context.get("ip") or "localhost"
                port = context.get("port") or "8080"
                graph = context.get("graph") or "hugegraph"
                user = context.get("user") or "admin"
                pwd = context.get("pwd") or "admin"
                gs = context.get("graphspace") or None
                self._client = PyHugeClient(ip, port, graph, user, pwd, gs)
        assert self._client is not None, "No valid graph to search."

        # 1. Try to perform a query based on the generated gremlin
        context = self._gremlin_generate_query(context)
        # 2. Try to perform a query based on subgraph-search if the previous query failed
        if not context.get("graph_result"):
            context = self._subgraph_query(context)

        # TODO: replace print to log
        verbose = context.get("verbose") or False
        if verbose:
            print("\033[93mKnowledge from Graph:")
            print("\n".join(context["graph_result"]) + "\033[0m")

        return context

    def _gremlin_generate_query(self, context: Dict[str, Any]) -> Dict[str, Any]:
        query = context["query"]
        vertices = context.get("match_vids")
        query_embedding = context.get("query_embedding")
        if query_embedding is None:
            query_embedding = self._embedding.get_text_embedding(query)

        vector_index = self._get_gremlin_example_index()
        match_result = vector_index.search(query_embedding, top_k=1, dis_threshold=2)
        prompt = ""
        if match_result:
            prompt += GREMLIN_GENERATE_EXAMPLE_OPTION_TPL.format(
                example_query=match_result[0]["query"],
                example_gremlin=match_result[0]["gremlin"]
            )
        else:
            log.warning("No matching example found, generate gremlin with no example.")
        prompt += GREMLIN_GENERATE_TPL.format(
            schema=json.dumps(context["schema"], ensure_ascii=False),
            vertices="\n".join([f"- {vid}" for vid in vertices]),
            query=query
        )

        response = self._llm.generate(prompt=prompt)
        match = re.search("```gremlin.*```", response, re.DOTALL)
        if match:
            gremlin = match.group()[len("```gremlin"):-len("```")]
            log.info("Generated gremlin: %s", gremlin)
            context["gremlin"] = gremlin
            try:
                result = self._client.gremlin().exec(gremlin=gremlin)["data"]
                if result == [None]:
                    result = []
                context["graph_result"] = [json.dumps(item, ensure_ascii=False) for item in result]
                context["graph_context_head"] = (
                    f"The following are graph query result "
                    f"from gremlin query `{gremlin}`.\n"
                )
            except Exception as e:
                log.error(e)
        else:
            log.error("Failed to generate gremlin from the query.")
        return context

    def _subgraph_query(self, context: Dict[str, Any]) -> Dict[str, Any]:
        # 1. Extract params from context
        matched_vids = context.get("match_vids")
        if isinstance(context.get("max_deep"), int):
            self._max_deep = context["max_deep"]
        if isinstance(context.get("max_items"), int):
            self._max_items = context["max_items"]
        if isinstance(context.get("prop_to_match"), str):
            self._prop_to_match = context["prop_to_match"]

        # 2. Extract edge_labels from graph schema
        _, edge_labels = self._extract_labels_from_schema()
        edge_labels_str = ",".join("'" + label + "'" for label in edge_labels)
        # TODO: enhance the limit logic later
        edge_limit_amount = len(edge_labels) * 10

        use_id_to_match = self._prop_to_match is None
        if use_id_to_match:
            if not matched_vids:
                return context

            gremlin_query = VERTEX_QUERY_TPL.format(keywords=matched_vids)
            vertexes = self._client.gremlin().exec(gremlin=gremlin_query)["data"]
            log.debug("Vids gremlin query: %s", gremlin_query)

            vertex_knowledge = self._format_graph_from_vertex(query_result=vertexes)
            gremlin_query = VID_QUERY_NEIGHBOR_TPL.format(
                keywords=matched_vids,
                max_deep=self._max_deep,
                edge_labels=edge_labels_str,
                edge_limit=edge_limit_amount,
                max_items=self._max_items,
            )
            log.debug("Kneighbor gremlin query: %s", gremlin_query)
            paths = self._client.gremlin().exec(gremlin=gremlin_query)["data"]

            graph_chain_knowledge, vertex_degree_list, knowledge_with_degree = self._format_graph_query_result(
                query_paths=paths
            )

            # TODO: we may need to optimize the logic here with global deduplication (may lack some single vertex)
            if not graph_chain_knowledge:
                graph_chain_knowledge.update(vertex_knowledge)
            if vertex_degree_list:
                vertex_degree_list[0].update(vertex_knowledge)
            else:
                vertex_degree_list.append(vertex_knowledge)
        else:
            # WARN: When will the query enter here?
            keywords = context.get("keywords")
            assert keywords, "No related property(keywords) for graph query."
            keywords_str = ",".join("'" + kw + "'" for kw in keywords)
            gremlin_query = PROPERTY_QUERY_NEIGHBOR_TPL.format(
                prop=self._prop_to_match,
                keywords=keywords_str,
                edge_labels=edge_labels_str,
                edge_limit=edge_limit_amount,
                max_deep=self._max_deep,
                max_items=self._max_items,
            )
            log.warning("Unable to find vid, downgraded to property query, please confirm if it meets expectation.")

            paths: List[Any] = self._client.gremlin().exec(gremlin=gremlin_query)["data"]
            graph_chain_knowledge, vertex_degree_list, knowledge_with_degree = self._format_graph_query_result(
                query_paths=paths
            )

        context["graph_result"] = list(graph_chain_knowledge)
        context["vertex_degree_list"] = [list(vertex_degree) for vertex_degree in vertex_degree_list]
        context["knowledge_with_degree"] = knowledge_with_degree
        context["graph_context_head"] = (
            f"The following are graph knowledge in {self._max_deep} depth, e.g:\n"
            "`vertexA --[links]--> vertexB <--[links]-- vertexC ...`"
            "extracted based on key entities as subject:\n"
        )
        # TODO: set color for ↓ "\033[93mKnowledge from Graph:\033[0m"
        log.debug("Knowledge from Graph:\n%s", "\n".join(context["graph_result"]))
        return context

    def _get_gremlin_example_index(self) -> VectorIndex:
        index_dir = os.path.join(resource_path, "gremlin_examples")
        if not (os.path.exists(os.path.join(index_dir, "index.faiss"))
                and os.path.exists(os.path.join(index_dir, "properties.pkl"))):
            log.warning("No gremlin example index found, will generate one.")
            properties = (pd.read_csv(os.path.join(resource_path, "demo", "text2gremlin.csv"))
                          .to_dict(orient="records"))
            embeddings = [self._embedding.get_text_embedding(row["query"]) for row in properties]
            vector_index = VectorIndex(len(embeddings[0]))
            vector_index.add(embeddings, properties)
            vector_index.to_index_file(index_dir)
        else:
            vector_index = VectorIndex.from_index_file(index_dir)
        return vector_index

    def _format_graph_from_vertex(self, query_result: List[Any]) -> Set[str]:
        knowledge = set()
        for item in query_result:
            props_str = ", ".join(f"{k}: {v}" for k, v in item["properties"].items())
            node_str = f"{item['id']}{{{props_str}}}"
            knowledge.add(node_str)
        return knowledge

    def _format_graph_query_result(self, query_paths) -> Tuple[Set[str], List[Set[str]], Dict[str, List[str]]]:
        use_id_to_match = self._prop_to_match is None
        subgraph = set()
        subgraph_with_degree = {}
        vertex_degree_list: List[Set[str]] = []
        v_cache: Set[str] = set()
        e_cache: Set[Tuple[str, str, str]] = set()

        for path in query_paths:
            # 1. Process each path
            path_str, vertex_with_degree = self._process_path(path, use_id_to_match, v_cache, e_cache)
            subgraph.add(path_str)
            subgraph_with_degree[path_str] = vertex_with_degree
            # 2. Update vertex degree list
            self._update_vertex_degree_list(vertex_degree_list, vertex_with_degree)

        return subgraph, vertex_degree_list, subgraph_with_degree

    def _process_path(self, path: Any, use_id_to_match: bool, v_cache: Set[str],
                      e_cache: Set[Tuple[str, str, str]]) -> Tuple[str, List[str]]:
        flat_rel = ""
        raw_flat_rel = path["objects"]
        assert len(raw_flat_rel) % 2 == 1, "The length of raw_flat_rel should be odd."

        node_cache = set()
        prior_edge_str_len = 0
        depth = 0
        nodes_with_degree = []

        for i, item in enumerate(raw_flat_rel):
            if i % 2 == 0:
                # Process each vertex
                flat_rel, prior_edge_str_len, depth = self._process_vertex(
                    item, flat_rel, node_cache, prior_edge_str_len, depth, nodes_with_degree, use_id_to_match,
                    v_cache
                )
            else:
                # Process each edge
                flat_rel, prior_edge_str_len = self._process_edge(
                    item, flat_rel, raw_flat_rel, i, use_id_to_match, e_cache
                )

        return flat_rel, nodes_with_degree

    def _process_vertex(self, item: Any, flat_rel: str, node_cache: Set[str],
                        prior_edge_str_len: int, depth: int, nodes_with_degree: List[str],
                        use_id_to_match: bool, v_cache: Set[str]) -> Tuple[str, int, int]:
        matched_str = item["id"] if use_id_to_match else item["props"][self._prop_to_match]
        if matched_str in node_cache:
            flat_rel = flat_rel[:-prior_edge_str_len]
            return flat_rel, prior_edge_str_len, depth

        node_cache.add(matched_str)
        props_str = ", ".join(f"{k}: {self._limit_property_query(v, 'v')}"
                              for k, v in item["props"].items() if v)

        # TODO: we may remove label id or replace with label name
        if matched_str in v_cache:
            node_str = matched_str
        else:
            v_cache.add(matched_str)
            node_str = f"{item['id']}{{{props_str}}}"

        flat_rel += node_str
        nodes_with_degree.append(node_str)
        depth += 1
        return flat_rel, prior_edge_str_len, depth

    def _process_edge(self, item: Any, path_str: str, raw_flat_rel: List[Any], i: int, use_id_to_match: bool,
                      e_cache: Set[Tuple[str, str, str]]) -> Tuple[str, int]:
        props_str = ", ".join(f"{k}: {self._limit_property_query(v, 'e')}"
                              for k, v in item["props"].items() if v)
        props_str = f"{{{props_str}}}" if props_str else ""
        prev_matched_str = raw_flat_rel[i - 1]["id"] if use_id_to_match else (
            raw_flat_rel)[i - 1]["props"][self._prop_to_match]

        edge_key = (item['inV'], item['label'], item['outV'])
        if edge_key not in e_cache:
            e_cache.add(edge_key)
            edge_label = f"{item['label']}{props_str}"
        else:
            edge_label = item['label']

        edge_str = f"--[{edge_label}]-->" if item["outV"] == prev_matched_str else f"<--[{edge_label}]--"
        path_str += edge_str
        prior_edge_str_len = len(edge_str)
        return path_str, prior_edge_str_len

    def _update_vertex_degree_list(self, vertex_degree_list: List[Set[str]], nodes_with_degree: List[str]) -> None:
        for depth, node_str in enumerate(nodes_with_degree):
            if depth >= len(vertex_degree_list):
                vertex_degree_list.append(set())
            vertex_degree_list[depth].add(node_str)

    def _extract_labels_from_schema(self) -> Tuple[List[str], List[str]]:
        schema = self._get_graph_schema()
        vertex_props_str, edge_props_str = schema.split("\n")[:2]
        # TODO: rename to vertex (also need update in the schema)
        vertex_props_str = vertex_props_str[len("Vertex properties: "):].strip("[").strip("]")
        edge_props_str = edge_props_str[len("Edge properties: "):].strip("[").strip("]")
        vertex_labels = self._extract_label_names(vertex_props_str)
        edge_labels = self._extract_label_names(edge_props_str)
        return vertex_labels, edge_labels

    @staticmethod
    def _extract_label_names(source: str, head: str = "name: ", tail: str = ", ") -> List[str]:
        result = []
        for s in source.split(head):
            end = s.find(tail)
            label = s[:end]
            if label:
                result.append(label)
        return result

    def _get_graph_schema(self, refresh: bool = False) -> str:
        if self._schema and not refresh:
            return self._schema

        schema = self._client.schema()
        vertex_schema = schema.getVertexLabels()
        edge_schema = schema.getEdgeLabels()
        relationships = schema.getRelations()

        self._schema = (
            f"Vertex properties: {vertex_schema}\n"
            f"Edge properties: {edge_schema}\n"
            f"Relationships: {relationships}\n"
        )
        log.debug("Link(Relation): %s", relationships)
        return self._schema

    def _limit_property_query(self, value: Optional[str], item_type: str) -> Optional[str]:
        # NOTE: we skip the filter for list/set type (e.g., list of string, add it if needed)
        if not self._limit_property or not isinstance(value, str):
            return value

        max_len = self._max_v_prop_len if item_type == "v" else self._max_e_prop_len
        return value[:max_len] if value else value<|MERGE_RESOLUTION|>--- conflicted
+++ resolved
@@ -103,7 +103,6 @@
 
 class GraphRAGQuery:
 
-<<<<<<< HEAD
     def __init__(
             self,
             max_deep: int = 2,
@@ -111,11 +110,9 @@
             prop_to_match: Optional[str] = None,
             llm: Optional[BaseLLM] = None,
             embedding: Optional[BaseEmbedding] = None,
+            max_v_prop_len: int = 2048,
+            max_e_prop_len: int = 256
     ):
-=======
-    def __init__(self, max_deep: int = 2, max_items: int = 20, max_v_prop_len: int = 2048,
-                 max_e_prop_len: int = 256, prop_to_match: Optional[str] = None):
->>>>>>> f8b4582e
         self._client = PyHugeClient(
             settings.graph_ip,
             settings.graph_port,
@@ -128,14 +125,11 @@
         self._max_items = max_items
         self._prop_to_match = prop_to_match
         self._schema = ""
-<<<<<<< HEAD
         self._llm = llm
         self._embedding = embedding
-=======
         self._limit_property = settings.limit_property.lower() == "true"
         self._max_v_prop_len = max_v_prop_len
         self._max_e_prop_len = max_e_prop_len
->>>>>>> f8b4582e
 
     def run(self, context: Dict[str, Any]) -> Dict[str, Any]:
         # pylint: disable=R0915 (too-many-statements)
