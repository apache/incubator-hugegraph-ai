# Licensed to the Apache Software Foundation (ASF) under one
# or more contributor license agreements.  See the NOTICE file
# distributed with this work for additional information
# regarding copyright ownership.  The ASF licenses this file
# to you under the Apache License, Version 2.0 (the
# "License"); you may not use this file except in compliance
# with the License.  You may obtain a copy of the License at
#
#   http://www.apache.org/licenses/LICENSE-2.0
#
# Unless required by applicable law or agreed to in writing,
# software distributed under the License is distributed on an
# "AS IS" BASIS, WITHOUT WARRANTIES OR CONDITIONS OF ANY
# KIND, either express or implied.  See the License for the
# specific language governing permissions and limitations
# under the License.

from typing import Any, Dict, Optional, List, Set, Tuple

<<<<<<< HEAD
from hugegraph_llm.config import huge_settings
=======
from hugegraph_llm.config import huge_settings, prompt
from hugegraph_llm.models.embeddings.base import BaseEmbedding
from hugegraph_llm.models.llms.base import BaseLLM
from hugegraph_llm.operators.gremlin_generate_task import GremlinGenerator
>>>>>>> f1713b0b
from hugegraph_llm.utils.log import log
from pyhugegraph.client import PyHugeClient

# TODO: remove 'as('subj)' step
VERTEX_QUERY_TPL = "g.V({keywords}).limit(8).as('subj').toList()"

# TODO: we could use a simpler query (like kneighbor-api to get the edges)
# TODO: test with profile()/explain() to speed up the query
VID_QUERY_NEIGHBOR_TPL = """\
g.V({keywords})
.repeat(
   bothE({edge_labels}).limit({edge_limit}).otherV().dedup()
).times({max_deep}).emit()
.simplePath()
.path()
.by(project('label', 'id', 'props')
   .by(label())
   .by(id())
   .by(valueMap().by(unfold()))
)
.by(project('label', 'inV', 'outV', 'props')
   .by(label())
   .by(inV().id())
   .by(outV().id())
   .by(valueMap().by(unfold()))
)
.limit({max_items})
.toList()
"""

PROPERTY_QUERY_NEIGHBOR_TPL = """\
g.V().has('{prop}', within({keywords}))
.repeat(
   bothE({edge_labels}).limit({edge_limit}).otherV().dedup()
).times({max_deep}).emit()
.simplePath()
.path()
.by(project('label', 'props')
   .by(label())
   .by(valueMap().by(unfold()))
)
.by(project('label', 'inV', 'outV', 'props')
   .by(label())
   .by(inV().values('{prop}'))
   .by(outV().values('{prop}'))
   .by(valueMap().by(unfold()))
)
.limit({max_items})
.toList()
"""


class GraphRAGQuery:
    def __init__(
<<<<<<< HEAD
            self,
            max_deep: int = 2,
            max_items: int = int(huge_settings.max_items),
            prop_to_match: Optional[str] = None,
            max_v_prop_len: int = 2048,
            max_e_prop_len: int = 256,
=======
        self,
        max_deep: int = 2,
        max_items: int = int(huge_settings.max_items),
        prop_to_match: Optional[str] = None,
        llm: Optional[BaseLLM] = None,
        embedding: Optional[BaseEmbedding] = None,
        max_v_prop_len: int = 2048,
        max_e_prop_len: int = 256,
        with_gremlin_template: bool = True,
        num_gremlin_generate_example: int = 1,
        gremlin_prompt: Optional[str] = None,
>>>>>>> f1713b0b
    ):
        self._client = PyHugeClient(
            huge_settings.graph_ip,
            huge_settings.graph_port,
            huge_settings.graph_name,
            huge_settings.graph_user,
            huge_settings.graph_pwd,
            huge_settings.graph_space,
        )
        self._max_deep = max_deep
        self._max_items = max_items
        self._prop_to_match = prop_to_match
        self._schema = ""
        self._limit_property = huge_settings.limit_property.lower() == "true"
        self._max_v_prop_len = max_v_prop_len
        self._max_e_prop_len = max_e_prop_len
<<<<<<< HEAD
=======
        self._gremlin_generator = GremlinGenerator(
            llm=llm,
            embedding=embedding,
        )
        self._num_gremlin_generate_example = num_gremlin_generate_example
        self._with_gremlin_template = with_gremlin_template
        self._gremlin_prompt = gremlin_prompt or prompt.gremlin_generate_prompt
>>>>>>> f1713b0b

    def run(self, context: Dict[str, Any]) -> Dict[str, Any]:
        self._init_client(context)

        context = self._subgraph_query(context)

        if context.get("graph_result"):
            context["graph_result_flag"] = 2
            log.debug("Knowledge from Graph:\n%s", "\n".join(context["graph_result"]))
        else:
            log.debug("No Knowledge Extracted from Graph")
        return context

<<<<<<< HEAD
=======
    def _gremlin_generate_query(self, context: Dict[str, Any]) -> Dict[str, Any]:
        query = context["query"]
        vertices = context.get("match_vids")
        query_embedding = context.get("query_embedding")

        self._gremlin_generator.clear()
        self._gremlin_generator.example_index_query(num_examples=self._num_gremlin_generate_example)
        gremlin_response = self._gremlin_generator.gremlin_generate_synthesize(
            context["simple_schema"], vertices=vertices, gremlin_prompt=self._gremlin_prompt
        ).run(query=query, query_embedding=query_embedding)
        if self._with_gremlin_template:
            gremlin = gremlin_response["result"]
        else:
            gremlin = gremlin_response["raw_result"]
        log.info("Generated gremlin: %s", gremlin)
        context["gremlin"] = gremlin
        try:
            result = self._client.gremlin().exec(gremlin=gremlin)["data"]
            if result == [None]:
                result = []
            context["graph_result"] = [json.dumps(item, ensure_ascii=False) for item in result]
            if context["graph_result"]:
                context["graph_result_flag"] = 1
                context["graph_context_head"] = (
                    f"The following are graph query result " f"from gremlin query `{gremlin}`.\n"
                )
        except Exception as e:  # pylint: disable=broad-except
            log.error(e)
            context["graph_result"] = ""
        return context

>>>>>>> f1713b0b
    def _subgraph_query(self, context: Dict[str, Any]) -> Dict[str, Any]:
        # 1. Extract params from context
        matched_vids = context.get("match_vids")
        if isinstance(context.get("max_deep"), int):
            self._max_deep = context["max_deep"]
        if isinstance(context.get("max_items"), int):
            self._max_items = context["max_items"]
        if isinstance(context.get("prop_to_match"), str):
            self._prop_to_match = context["prop_to_match"]

        # 2. Extract edge_labels from graph schema
        _, edge_labels = self._extract_labels_from_schema()
        edge_labels_str = ",".join("'" + label + "'" for label in edge_labels)
        # TODO: enhance the limit logic later
        edge_limit_amount = len(edge_labels) * huge_settings.edge_limit_pre_label

        use_id_to_match = self._prop_to_match is None
        if use_id_to_match:
            if not matched_vids:
                return context

            gremlin_query = VERTEX_QUERY_TPL.format(keywords=matched_vids)
            vertexes = self._client.gremlin().exec(gremlin=gremlin_query)["data"]
            log.debug("Vids gremlin query: %s", gremlin_query)

            vertex_knowledge = self._format_graph_from_vertex(query_result=vertexes)
            paths: List[Any] = []
            # TODO: use generator or asyncio to speed up the query logic
            for matched_vid in matched_vids:
                gremlin_query = VID_QUERY_NEIGHBOR_TPL.format(
                    keywords=f"'{matched_vid}'",
                    max_deep=self._max_deep,
                    edge_labels=edge_labels_str,
                    edge_limit=edge_limit_amount,
                    max_items=self._max_items,
                )
                log.debug("Kneighbor gremlin query: %s", gremlin_query)
                paths.extend(self._client.gremlin().exec(gremlin=gremlin_query)["data"])

            graph_chain_knowledge, vertex_degree_list, knowledge_with_degree = self._format_graph_query_result(
                query_paths=paths
            )

            # TODO: we may need to optimize the logic here with global deduplication (may lack some single vertex)
            if not graph_chain_knowledge:
                graph_chain_knowledge.update(vertex_knowledge)
            if vertex_degree_list:
                vertex_degree_list[0].update(vertex_knowledge)
            else:
                vertex_degree_list.append(vertex_knowledge)
        else:
            # WARN: When will the query enter here?
            keywords = context.get("keywords")
            assert keywords, "No related property(keywords) for graph query."
            keywords_str = ",".join("'" + kw + "'" for kw in keywords)
            gremlin_query = PROPERTY_QUERY_NEIGHBOR_TPL.format(
                prop=self._prop_to_match,
                keywords=keywords_str,
                edge_labels=edge_labels_str,
                edge_limit=edge_limit_amount,
                max_deep=self._max_deep,
                max_items=self._max_items,
            )
            log.warning("Unable to find vid, downgraded to property query, please confirm if it meets expectation.")

            paths: List[Any] = self._client.gremlin().exec(gremlin=gremlin_query)["data"]
            graph_chain_knowledge, vertex_degree_list, knowledge_with_degree = self._format_graph_query_result(
                query_paths=paths
            )

        context["graph_result"] = list(graph_chain_knowledge)
        if context["graph_result"]:
            context["graph_result_flag"] = 0
            context["vertex_degree_list"] = [list(vertex_degree) for vertex_degree in vertex_degree_list]
            context["knowledge_with_degree"] = knowledge_with_degree
            context["graph_context_head"] = (
                f"The following are graph knowledge in {self._max_deep} depth, e.g:\n"
                "`vertexA--[links]-->vertexB<--[links]--vertexC ...`"
                "extracted based on key entities as subject:\n"
            )
        return context

    def _init_client(self, context):
        # pylint: disable=R0915 (too-many-statements)
        if self._client is None:
            if isinstance(context.get("graph_client"), PyHugeClient):
                self._client = context["graph_client"]
            else:
                ip = context.get("ip") or "localhost"
                port = context.get("port") or "8080"
                graph = context.get("graph") or "hugegraph"
                user = context.get("user") or "admin"
                pwd = context.get("pwd") or "admin"
                gs = context.get("graphspace") or None
                self._client = PyHugeClient(ip, port, graph, user, pwd, gs)
        assert self._client is not None, "No valid graph to search."

    def _format_graph_from_vertex(self, query_result: List[Any]) -> Set[str]:
        knowledge = set()
        for item in query_result:
            props_str = ", ".join(f"{k}: {v}" for k, v in item["properties"].items())
            node_str = f"{item['id']}{{{props_str}}}"
            knowledge.add(node_str)
        return knowledge

    def _format_graph_query_result(self, query_paths) -> Tuple[Set[str], List[Set[str]], Dict[str, List[str]]]:
        use_id_to_match = self._prop_to_match is None
        subgraph = set()
        subgraph_with_degree = {}
        vertex_degree_list: List[Set[str]] = []
        v_cache: Set[str] = set()
        e_cache: Set[Tuple[str, str, str]] = set()

        for path in query_paths:
            # 1. Process each path
            path_str, vertex_with_degree = self._process_path(path, use_id_to_match, v_cache, e_cache)
            subgraph.add(path_str)
            subgraph_with_degree[path_str] = vertex_with_degree
            # 2. Update vertex degree list
            self._update_vertex_degree_list(vertex_degree_list, vertex_with_degree)

        return subgraph, vertex_degree_list, subgraph_with_degree

    def _process_path(
        self, path: Any, use_id_to_match: bool, v_cache: Set[str], e_cache: Set[Tuple[str, str, str]]
    ) -> Tuple[str, List[str]]:
        flat_rel = ""
        raw_flat_rel = path["objects"]
        assert len(raw_flat_rel) % 2 == 1, "The length of raw_flat_rel should be odd."

        node_cache = set()
        prior_edge_str_len = 0
        depth = 0
        nodes_with_degree = []

        for i, item in enumerate(raw_flat_rel):
            if i % 2 == 0:
                # Process each vertex
                flat_rel, prior_edge_str_len, depth = self._process_vertex(
                    item, flat_rel, node_cache, prior_edge_str_len, depth, nodes_with_degree, use_id_to_match, v_cache
                )
            else:
                # Process each edge
                flat_rel, prior_edge_str_len = self._process_edge(
                    item, flat_rel, raw_flat_rel, i, use_id_to_match, e_cache
                )

        return flat_rel, nodes_with_degree

    def _process_vertex(
        self,
        item: Any,
        flat_rel: str,
        node_cache: Set[str],
        prior_edge_str_len: int,
        depth: int,
        nodes_with_degree: List[str],
        use_id_to_match: bool,
        v_cache: Set[str],
    ) -> Tuple[str, int, int]:
        matched_str = item["id"] if use_id_to_match else item["props"][self._prop_to_match]
        if matched_str in node_cache:
            flat_rel = flat_rel[:-prior_edge_str_len]
            return flat_rel, prior_edge_str_len, depth

        node_cache.add(matched_str)
        props_str = ", ".join(f"{k}: {self._limit_property_query(v, 'v')}" for k, v in item["props"].items() if v)

        # TODO: we may remove label id or replace with label name
        if matched_str in v_cache:
            node_str = matched_str
        else:
            v_cache.add(matched_str)
            node_str = f"{item['id']}{{{props_str}}}"

        flat_rel += node_str
        nodes_with_degree.append(node_str)
        depth += 1
        return flat_rel, prior_edge_str_len, depth

    def _process_edge(
        self,
        item: Any,
        path_str: str,
        raw_flat_rel: List[Any],
        i: int,
        use_id_to_match: bool,
        e_cache: Set[Tuple[str, str, str]],
    ) -> Tuple[str, int]:
        props_str = ", ".join(f"{k}: {self._limit_property_query(v, 'e')}" for k, v in item["props"].items() if v)
        props_str = f"{{{props_str}}}" if props_str else ""
        prev_matched_str = (
            raw_flat_rel[i - 1]["id"] if use_id_to_match else (raw_flat_rel)[i - 1]["props"][self._prop_to_match]
        )

        edge_key = (item["inV"], item["label"], item["outV"])
        if edge_key not in e_cache:
            e_cache.add(edge_key)
            edge_label = f"{item['label']}{props_str}"
        else:
            edge_label = item["label"]

        edge_str = f"--[{edge_label}]-->" if item["outV"] == prev_matched_str else f"<--[{edge_label}]--"
        path_str += edge_str
        prior_edge_str_len = len(edge_str)
        return path_str, prior_edge_str_len

    def _update_vertex_degree_list(self, vertex_degree_list: List[Set[str]], nodes_with_degree: List[str]) -> None:
        for depth, node_str in enumerate(nodes_with_degree):
            if depth >= len(vertex_degree_list):
                vertex_degree_list.append(set())
            vertex_degree_list[depth].add(node_str)

    def _extract_labels_from_schema(self) -> Tuple[List[str], List[str]]:
        schema = self._get_graph_schema()
        vertex_props_str, edge_props_str = schema.split("\n")[:2]
        # TODO: rename to vertex (also need update in the schema)
        vertex_props_str = vertex_props_str[len("Vertex properties: ") :].strip("[").strip("]")
        edge_props_str = edge_props_str[len("Edge properties: ") :].strip("[").strip("]")
        vertex_labels = self._extract_label_names(vertex_props_str)
        edge_labels = self._extract_label_names(edge_props_str)
        return vertex_labels, edge_labels

    @staticmethod
    def _extract_label_names(source: str, head: str = "name: ", tail: str = ", ") -> List[str]:
        result = []
        for s in source.split(head):
            end = s.find(tail)
            label = s[:end]
            if label:
                result.append(label)
        return result

    def _get_graph_schema(self, refresh: bool = False) -> str:
        if self._schema and not refresh:
            return self._schema

        schema = self._client.schema()
        vertex_schema = schema.getVertexLabels()
        edge_schema = schema.getEdgeLabels()
        relationships = schema.getRelations()

        self._schema = (
            f"Vertex properties: {vertex_schema}\n"
            f"Edge properties: {edge_schema}\n"
            f"Relationships: {relationships}\n"
        )
        log.debug("Link(Relation): %s", relationships)
        return self._schema

    def _limit_property_query(self, value: Optional[str], item_type: str) -> Optional[str]:
        # NOTE: we skip the filter for list/set type (e.g., list of string, add it if needed)
        if not self._limit_property or not isinstance(value, str):
            return value

        max_len = self._max_v_prop_len if item_type == "v" else self._max_e_prop_len
        return value[:max_len] if value else value<|MERGE_RESOLUTION|>--- conflicted
+++ resolved
@@ -17,14 +17,10 @@
 
 from typing import Any, Dict, Optional, List, Set, Tuple
 
-<<<<<<< HEAD
-from hugegraph_llm.config import huge_settings
-=======
 from hugegraph_llm.config import huge_settings, prompt
 from hugegraph_llm.models.embeddings.base import BaseEmbedding
 from hugegraph_llm.models.llms.base import BaseLLM
 from hugegraph_llm.operators.gremlin_generate_task import GremlinGenerator
->>>>>>> f1713b0b
 from hugegraph_llm.utils.log import log
 from pyhugegraph.client import PyHugeClient
 
@@ -79,14 +75,6 @@
 
 class GraphRAGQuery:
     def __init__(
-<<<<<<< HEAD
-            self,
-            max_deep: int = 2,
-            max_items: int = int(huge_settings.max_items),
-            prop_to_match: Optional[str] = None,
-            max_v_prop_len: int = 2048,
-            max_e_prop_len: int = 256,
-=======
         self,
         max_deep: int = 2,
         max_items: int = int(huge_settings.max_items),
@@ -98,7 +86,6 @@
         with_gremlin_template: bool = True,
         num_gremlin_generate_example: int = 1,
         gremlin_prompt: Optional[str] = None,
->>>>>>> f1713b0b
     ):
         self._client = PyHugeClient(
             huge_settings.graph_ip,
@@ -115,8 +102,6 @@
         self._limit_property = huge_settings.limit_property.lower() == "true"
         self._max_v_prop_len = max_v_prop_len
         self._max_e_prop_len = max_e_prop_len
-<<<<<<< HEAD
-=======
         self._gremlin_generator = GremlinGenerator(
             llm=llm,
             embedding=embedding,
@@ -124,7 +109,6 @@
         self._num_gremlin_generate_example = num_gremlin_generate_example
         self._with_gremlin_template = with_gremlin_template
         self._gremlin_prompt = gremlin_prompt or prompt.gremlin_generate_prompt
->>>>>>> f1713b0b
 
     def run(self, context: Dict[str, Any]) -> Dict[str, Any]:
         self._init_client(context)
@@ -138,8 +122,6 @@
             log.debug("No Knowledge Extracted from Graph")
         return context
 
-<<<<<<< HEAD
-=======
     def _gremlin_generate_query(self, context: Dict[str, Any]) -> Dict[str, Any]:
         query = context["query"]
         vertices = context.get("match_vids")
@@ -171,7 +153,6 @@
             context["graph_result"] = ""
         return context
 
->>>>>>> f1713b0b
     def _subgraph_query(self, context: Dict[str, Any]) -> Dict[str, Any]:
         # 1. Extract params from context
         matched_vids = context.get("match_vids")
