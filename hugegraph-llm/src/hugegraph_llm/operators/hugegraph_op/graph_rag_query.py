--- conflicted
+++ resolved
@@ -18,11 +18,7 @@
 import json
 from typing import Any, Dict, Optional, List, Set, Tuple
 
-<<<<<<< HEAD
 from hugegraph_llm.config import huge_settings
-=======
-from hugegraph_llm.config import settings
->>>>>>> 7d7df958
 from hugegraph_llm.models.embeddings.base import BaseEmbedding
 from hugegraph_llm.models.llms.base import BaseLLM
 from hugegraph_llm.operators.gremlin_generate_task import GremlinGenerator
@@ -79,29 +75,16 @@
 
 
 class GraphRAGQuery:
-<<<<<<< HEAD
     def __init__(
             self,
             max_deep: int = 2,
             max_items: int = int(huge_settings.max_items),
             prop_to_match: Optional[str] = None,
-=======
-
-    def __init__(
-            self,
-            max_deep: int = 2,
-            max_items: int = 20,
-            prop_to_match: Optional[str] = None,
-            with_gremlin_template: bool = True,
->>>>>>> 7d7df958
             llm: Optional[BaseLLM] = None,
             embedding: Optional[BaseEmbedding] = None,
             max_v_prop_len: int = 2048,
             max_e_prop_len: int = 256,
-<<<<<<< HEAD
             with_gremlin_template: bool = True,
-=======
->>>>>>> 7d7df958
             num_gremlin_generate_example: int = 1
     ):
         self._client = PyHugeClient(
@@ -129,58 +112,6 @@
     def run(self, context: Dict[str, Any]) -> Dict[str, Any]:
         self._init_client(context)
 
-        # initial flag: -1 means no result, 0 means subgraph query, 1 means gremlin query
-        context["graph_result_flag"] = -1
-        # 1. Try to perform a query based on the generated gremlin
-        context = self._gremlin_generate_query(context)
-        # 2. Try to perform a query based on subgraph-search if the previous query failed
-        if not context.get("graph_result"):
-            context = self._subgraph_query(context)
-
-        if context.get("graph_result"):
-            log.debug("Knowledge from Graph:\n%s", "\n".join(context["graph_result"]))
-        else:
-            log.debug("No Knowledge Extracted from Graph")
-        return context
-
-    def _gremlin_generate_query(self, context: Dict[str, Any]) -> Dict[str, Any]:
-        query = context["query"]
-        vertices = context.get("match_vids")
-        query_embedding = context.get("query_embedding")
-
-        self._gremlin_generator.clear()
-        self._gremlin_generator.example_index_query(num_examples=self._num_gremlin_generate_example)
-        gremlin_response = self._gremlin_generator.gremlin_generate_synthesize(
-            context["simple_schema"],
-            vertices=vertices,
-        ).run(
-            query=query,
-            query_embedding=query_embedding
-        )
-        if self._with_gremlin_template:
-            gremlin = gremlin_response["result"]
-        else:
-            gremlin = gremlin_response["raw_result"]
-        log.info("Generated gremlin: %s", gremlin)
-        context["gremlin"] = gremlin
-        try:
-            result = self._client.gremlin().exec(gremlin=gremlin)["data"]
-            if result == [None]:
-                result = []
-            context["graph_result"] = [json.dumps(item, ensure_ascii=False) for item in result]
-            if context["graph_result"]:
-                context["graph_result_flag"] = 1
-                context["graph_context_head"] = (
-                    f"The following are graph query result "
-                    f"from gremlin query `{gremlin}`.\n"
-                )
-        except Exception as e: # pylint: disable=broad-except
-            log.error(e)
-            context["graph_result"] = ""
-        return context
-
-<<<<<<< HEAD
-=======
         context = self._subgraph_query(context)
 
         if context.get("graph_result"):
@@ -190,43 +121,6 @@
             log.debug("No Knowledge Extracted from Graph")
         return context
 
-    def _gremlin_generate_query(self, context: Dict[str, Any]) -> Dict[str, Any]:
-        query = context["query"]
-        vertices = context.get("match_vids")
-        query_embedding = context.get("query_embedding")
-
-        self._gremlin_generator.clear()
-        self._gremlin_generator.example_index_query(num_examples=self._num_gremlin_generate_example)
-        gremlin_response = self._gremlin_generator.gremlin_generate_synthesize(
-            schema=context["schema"],
-            vertices=vertices,
-        ).run(
-            query=query,
-            query_embedding=query_embedding
-        )
-        if self._with_gremlin_template:
-            gremlin = gremlin_response["result"]
-        else:
-            gremlin = gremlin_response["raw_result"]
-        log.info("Generated gremlin: %s", gremlin)
-        context["gremlin"] = gremlin
-        try:
-            result = self._client.gremlin().exec(gremlin=gremlin)["data"]
-            if result == [None]:
-                result = []
-            context["graph_result"] = [json.dumps(item, ensure_ascii=False) for item in result]
-            if context["graph_result"]:
-                context["graph_result_flag"] = 1
-                context["graph_context_head"] = (
-                    f"The following are graph query result "
-                    f"from gremlin query `{gremlin}`.\n"
-                )
-        except Exception as e:
-            log.error(e)
-            context["graph_result"] = ""
-        return context
-
->>>>>>> 7d7df958
     def _subgraph_query(self, context: Dict[str, Any]) -> Dict[str, Any]:
         # 1. Extract params from context
         matched_vids = context.get("match_vids")
@@ -253,7 +147,6 @@
             log.debug("Vids gremlin query: %s", gremlin_query)
 
             vertex_knowledge = self._format_graph_from_vertex(query_result=vertexes)
-<<<<<<< HEAD
             paths: List[Any] = []
             # TODO: use generator or asyncio to speed up the query logic
             for matched_vid in matched_vids:
@@ -266,17 +159,6 @@
                 )
                 log.debug("Kneighbor gremlin query: %s", gremlin_query)
                 paths.extend(self._client.gremlin().exec(gremlin=gremlin_query)["data"])
-=======
-            gremlin_query = VID_QUERY_NEIGHBOR_TPL.format(
-                keywords=matched_vids,
-                max_deep=self._max_deep,
-                edge_labels=edge_labels_str,
-                edge_limit=edge_limit_amount,
-                max_items=self._max_items,
-            )
-            log.debug("Kneighbor gremlin query: %s", gremlin_query.replace("\n", "").replace(" ", ""))
-            paths = self._client.gremlin().exec(gremlin=gremlin_query)["data"]
->>>>>>> 7d7df958
 
             graph_chain_knowledge, vertex_degree_list, knowledge_with_degree = self._format_graph_query_result(
                 query_paths=paths
