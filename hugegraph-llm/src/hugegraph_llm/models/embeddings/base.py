# Licensed to the Apache Software Foundation (ASF) under one
# or more contributor license agreements.  See the NOTICE file
# distributed with this work for additional information
# regarding copyright ownership.  The ASF licenses this file
# to you under the Apache License, Version 2.0 (the
# "License"); you may not use this file except in compliance
# with the License.  You may obtain a copy of the License at
#
#   http://www.apache.org/licenses/LICENSE-2.0
#
# Unless required by applicable law or agreed to in writing,
# software distributed under the License is distributed on an
# "AS IS" BASIS, WITHOUT WARRANTIES OR CONDITIONS OF ANY
# KIND, either express or implied.  See the License for the
# specific language governing permissions and limitations
# under the License.

from abc import ABC, abstractmethod
from enum import Enum
from typing import List, Union

import numpy as np
from typing_extensions import deprecated


class SimilarityMode(str, Enum):
    """Modes for similarity/distance."""

    DEFAULT = "cosine"
    DOT_PRODUCT = "dot_product"
    EUCLIDEAN = "euclidean"


def similarity(
    embedding1: Union[List[float], np.ndarray],
    embedding2: Union[List[float], np.ndarray],
    mode: SimilarityMode = SimilarityMode.DEFAULT,
) -> float:
    """Get embedding similarity."""
    if isinstance(embedding1, list):
        embedding1 = np.array(embedding1)
    if isinstance(embedding2, list):
        embedding2 = np.array(embedding2)
    if mode == SimilarityMode.EUCLIDEAN:
        # Using - Euclidean distance as similarity to achieve the same ranking order
        return -float(np.linalg.norm(embedding1 - embedding2))
    if mode == SimilarityMode.DOT_PRODUCT:
        return np.dot(embedding1, embedding2)
    product = np.dot(embedding1, embedding2)
    norm = np.linalg.norm(embedding1) * np.linalg.norm(embedding2)
    return product / norm


class BaseEmbedding(ABC):
    """Embedding wrapper should take in a text and return a vector."""

    # TODO: replace all the usage by get_texts_embeddings() & remove it in the future
    @deprecated("Use get_texts_embeddings() instead in the future.")
    @abstractmethod
    def get_text_embedding(self, text: str) -> List[float]:
        """Comment"""

    @abstractmethod
<<<<<<< HEAD
    def get_embedding_dim(
        self,
    ) -> int:
        """Comment"""

    @abstractmethod
    def get_texts_embeddings(self, texts: List[str]) -> List[List[float]]:
        """Get embeddings for multiple texts in a single batch.
=======
    def get_texts_embeddings(self, texts: List[str]) -> List[List[float]]:
        """Get embeddings for multiple texts in a single batch.

        This method should efficiently process multiple texts at once by leveraging
        the embedding model's batching capabilities, which is typically more efficient
        than processing texts individually.

        Parameters
        ----------
        texts : List[str]
            A list of text strings to be embedded.

        Returns
        -------
        List[List[float]]
            A list of embedding vectors, where each vector is a list of floats.
            The order of embeddings should match the order of input texts.
        """

    @abstractmethod
    async def async_get_texts_embeddings(self, texts: List[str]) -> List[List[float]]:
        """Get embeddings for multiple texts in a single batch asynchronously.
>>>>>>> af82d914

        This method should efficiently process multiple texts at once by leveraging
        the embedding model's batching capabilities, which is typically more efficient
        than processing texts individually.

        Parameters
        ----------
        texts : List[str]
            A list of text strings to be embedded.

        Returns
        -------
        List[List[float]]
            A list of embedding vectors, where each vector is a list of floats.
            The order of embeddings should match the order of input texts.
        """

    @abstractmethod
    async def async_get_text_embedding(self, text: str) -> List[float]:
        """Comment"""

    @staticmethod
    def similarity(
        embedding1: Union[List[float], np.ndarray],
        embedding2: Union[List[float], np.ndarray],
        mode: SimilarityMode = SimilarityMode.DEFAULT,
    ) -> float:
        """Get embedding similarity."""
        if isinstance(embedding1, list):
            embedding1 = np.array(embedding1)
        if isinstance(embedding2, list):
            embedding2 = np.array(embedding2)
        if mode == SimilarityMode.EUCLIDEAN:
            # Using - Euclidean distance as similarity to achieve the same ranking order
            return -float(np.linalg.norm(embedding1 - embedding2))
        if mode == SimilarityMode.DOT_PRODUCT:
            return np.dot(embedding1, embedding2)
        product = np.dot(embedding1, embedding2)
        norm = np.linalg.norm(embedding1) * np.linalg.norm(embedding2)
        return product / norm<|MERGE_RESOLUTION|>--- conflicted
+++ resolved
@@ -61,16 +61,12 @@
         """Comment"""
 
     @abstractmethod
-<<<<<<< HEAD
     def get_embedding_dim(
         self,
     ) -> int:
-        """Comment"""
+        """Get the dimension of the embedding."""
 
     @abstractmethod
-    def get_texts_embeddings(self, texts: List[str]) -> List[List[float]]:
-        """Get embeddings for multiple texts in a single batch.
-=======
     def get_texts_embeddings(self, texts: List[str]) -> List[List[float]]:
         """Get embeddings for multiple texts in a single batch.
 
@@ -93,7 +89,6 @@
     @abstractmethod
     async def async_get_texts_embeddings(self, texts: List[str]) -> List[List[float]]:
         """Get embeddings for multiple texts in a single batch asynchronously.
->>>>>>> af82d914
 
         This method should efficiently process multiple texts at once by leveraging
         the embedding model's batching capabilities, which is typically more efficient
@@ -110,10 +105,6 @@
             A list of embedding vectors, where each vector is a list of floats.
             The order of embeddings should match the order of input texts.
         """
-
-    @abstractmethod
-    async def async_get_text_embedding(self, text: str) -> List[float]:
-        """Comment"""
 
     @staticmethod
     def similarity(
