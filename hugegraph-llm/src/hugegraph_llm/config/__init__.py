# Licensed to the Apache Software Foundation (ASF) under one
# or more contributor license agreements.  See the NOTICE file
# distributed with this work for additional information
# regarding copyright ownership.  The ASF licenses this file
# to you under the Apache License, Version 2.0 (the
# "License"); you may not use this file except in compliance
# with the License.  You may obtain a copy of the License at
#
#   http://www.apache.org/licenses/LICENSE-2.0
#
# Unless required by applicable law or agreed to in writing,
# software distributed under the License is distributed on an
# "AS IS" BASIS, WITHOUT WARRANTIES OR CONDITIONS OF ANY
# KIND, either express or implied.  See the License for the
# specific language governing permissions and limitations
# under the License.


<<<<<<< HEAD
__all__ = ["settings", "prompt", "resource_path"]
=======
__all__ = ["huge_settings", "admin_settings", "llm_settings", "resource_path"]
>>>>>>> 900a465d

import os

from .prompt_config import PromptConfig
from .hugegraph_config import HugeGraphConfig
from .admin_config import AdminConfig
from .llm_config import LLMConfig

prompt = PromptConfig()
prompt.ensure_yaml_file_exists()

huge_settings = HugeGraphConfig()
admin_settings = AdminConfig()
llm_settings = LLMConfig()

package_path = os.path.dirname(os.path.dirname(os.path.abspath(__file__)))
resource_path = os.path.join(package_path, "resources")<|MERGE_RESOLUTION|>--- conflicted
+++ resolved
@@ -16,11 +16,7 @@
 # under the License.
 
 
-<<<<<<< HEAD
-__all__ = ["settings", "prompt", "resource_path"]
-=======
 __all__ = ["huge_settings", "admin_settings", "llm_settings", "resource_path"]
->>>>>>> 900a465d
 
 import os
 
