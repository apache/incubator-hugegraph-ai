--- conflicted
+++ resolved
@@ -193,17 +193,7 @@
 g.V().limit(10)
 ```
 
-<<<<<<< HEAD
 Generate gremlin from the following user query.
-=======
-# Extracted vertex vid:
-{vertices}
-
-# Given the example query-gremlin pairs:
-{example}
-
-# Generate  gremlin from the following user query.
->>>>>>> f1713b0b
 {query}
 
 The generated gremlin is:
