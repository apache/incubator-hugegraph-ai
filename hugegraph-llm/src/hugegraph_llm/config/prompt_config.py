--- conflicted
+++ resolved
@@ -85,11 +85,7 @@
 2. Ensure the extracted property set in the same type as the given schema (like 'age' should be a number, 'select' should be a boolean).
 3. If there are multiple primary keys, the strategy for generating VID is: vertexlabelID:pk1!pk2!pk3 (pk means primary key, and '!' is the separator). This id must be generated ONLY if there are multiple primary keys. If there is only one primary key, the strategy for generating VID is: int (sequencially increasing).
 4. Output in JSON format, only include vertexes and edges & remove empty properties, extracted and formatted based on the text/rules and schema.
-<<<<<<< HEAD
-5. Translate the schema fields into Chinese if the given text input is Chinese, even if the given schema is in English. (Optional)
-=======
 5. Translate the schema fields into Chinese if the given text input is Chinese (Optional)
->>>>>>> 8c1ffbb7
 
 Refer to the following baseline example to understand the output generation requirements:
 ## Example:
