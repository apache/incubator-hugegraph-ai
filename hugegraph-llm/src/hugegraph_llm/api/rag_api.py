--- conflicted
+++ resolved
@@ -72,17 +72,9 @@
             )
             # TODO/FIXME: handle QianFanClient error (not dict..critical)
             if isinstance(result, dict):
-<<<<<<< HEAD
                 return {"graph_recall": result}
             else:
                 return {"graph_recall": json.dumps(result)}
-=======
-                log.critical("##1. %s", type(result))
-                return {"graph_recall": result}
-
-            log.critical("##2. %s", type(result))
-            return {"graph_recall": json.dumps(result)}
->>>>>>> 265079ef
 
         except TypeError as e:
             log.error("TypeError in graph_rag_recall_api: %s", e)
