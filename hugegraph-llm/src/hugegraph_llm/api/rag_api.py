# Licensed to the Apache Software Foundation (ASF) under one
# or more contributor license agreements.  See the NOTICE file
# distributed with this work for additional information
# regarding copyright ownership.  The ASF licenses this file
# to you under the Apache License, Version 2.0 (the
# "License"); you may not use this file except in compliance
# with the License.  You may obtain a copy of the License at
#
#   http://www.apache.org/licenses/LICENSE-2.0
#
# Unless required by applicable law or agreed to in writing,
# software distributed under the License is distributed on an
# "AS IS" BASIS, WITHOUT WARRANTIES OR CONDITIONS OF ANY
# KIND, either express or implied.  See the License for the
# specific language governing permissions and limitations
# under the License.
import json
from typing import Literal

from fastapi import status, APIRouter, HTTPException

from hugegraph_llm.api.exceptions.rag_exceptions import generate_response
from hugegraph_llm.api.models.rag_requests import (
    RAGRequest,
    GraphConfigRequest,
    LLMConfigRequest,
    RerankerConfigRequest, GraphRAGRequest,
)
from hugegraph_llm.api.models.rag_response import RAGResponse
from hugegraph_llm.config import llm_settings, huge_settings, prompt
from hugegraph_llm.utils.log import log


def graph_rag_recall(
        text: str,
        rerank_method: Literal["bleu", "reranker"],
        near_neighbor_first: bool,
        custom_related_information: str
) -> dict:
    from hugegraph_llm.operators.graph_rag_task import RAGPipeline
    rag = RAGPipeline()

<<<<<<< HEAD
    rag.extract_keywords().keywords_to_vid().import_schema(settings.graph_name).query_graphdb().merge_dedup_rerank(
=======
    rag.extract_keywords().keywords_to_vid().import_schema(huge_settings.graph_name).query_graphdb().merge_dedup_rerank(
>>>>>>> 900a465d
        rerank_method=rerank_method,
        near_neighbor_first=near_neighbor_first,
        custom_related_information=custom_related_information,
    )
    context = rag.run(verbose=True, query=text, graph_search=True)
    return context


def rag_http_api(
        router: APIRouter, rag_answer_func, apply_graph_conf, apply_llm_conf, apply_embedding_conf, apply_reranker_conf
):
    @router.post("/rag", status_code=status.HTTP_200_OK)
    def rag_answer_api(req: RAGRequest):
        result = rag_answer_func(
            req.query,
            req.raw_answer,
            req.vector_only,
            req.graph_only,
            req.graph_vector_answer,
            req.graph_ratio,
            req.rerank_method,
            req.near_neighbor_first,
            req.custom_priority_info,
            req.answer_prompt or prompt.answer_prompt
        )
        return {
            key: value
            for key, value in zip(["raw_answer", "vector_only", "graph_only", "graph_vector_answer"], result)
            if getattr(req, key)
        }

    @router.post("/rag/graph", status_code=status.HTTP_200_OK)
    def graph_rag_recall_api(req: GraphRAGRequest):
        try:
            result = graph_rag_recall(
                text=req.query,
                rerank_method=req.rerank_method,
                near_neighbor_first=req.near_neighbor_first,
                custom_related_information=req.custom_priority_info
            )

            if isinstance(result, dict):
                return {"graph_recall": result}
            return {"graph_recall": json.dumps(result)}

        except TypeError as e:
            log.error("TypeError in graph_rag_recall_api: %s", e)
            raise HTTPException(status_code=status.HTTP_400_BAD_REQUEST, detail=str(e)) from e
        except Exception as e:
            log.error("Unexpected error occurred: %s", e)
            raise HTTPException(
                status_code=status.HTTP_500_INTERNAL_SERVER_ERROR, detail="An unexpected error occurred."
            ) from e

    @router.post("/config/graph", status_code=status.HTTP_201_CREATED)
    def graph_config_api(req: GraphConfigRequest):
        # Accept status code
        res = apply_graph_conf(req.ip, req.port, req.name, req.user, req.pwd, req.gs, origin_call="http")
        return generate_response(RAGResponse(status_code=res, message="Missing Value"))

    # TODO: restructure the implement of llm to three types, like "/config/chat_llm"
    @router.post("/config/llm", status_code=status.HTTP_201_CREATED)
    def llm_config_api(req: LLMConfigRequest):
        llm_settings.llm_type = req.llm_type

        if req.llm_type == "openai":
            res = apply_llm_conf(req.api_key, req.api_base, req.language_model, req.max_tokens, origin_call="http")
        elif req.llm_type == "qianfan_wenxin":
            res = apply_llm_conf(req.api_key, req.secret_key, req.language_model, None, origin_call="http")
        else:
            res = apply_llm_conf(req.host, req.port, req.language_model, None, origin_call="http")
        return generate_response(RAGResponse(status_code=res, message="Missing Value"))

    @router.post("/config/embedding", status_code=status.HTTP_201_CREATED)
    def embedding_config_api(req: LLMConfigRequest):
        llm_settings.embedding_type = req.llm_type

        if req.llm_type == "openai":
            res = apply_embedding_conf(req.api_key, req.api_base, req.language_model, origin_call="http")
        elif req.llm_type == "qianfan_wenxin":
            res = apply_embedding_conf(req.api_key, req.api_base, None, origin_call="http")
        else:
            res = apply_embedding_conf(req.host, req.port, req.language_model, origin_call="http")
        return generate_response(RAGResponse(status_code=res, message="Missing Value"))

    @router.post("/config/rerank", status_code=status.HTTP_201_CREATED)
    def rerank_config_api(req: RerankerConfigRequest):
        llm_settings.reranker_type = req.reranker_type

        if req.reranker_type == "cohere":
            res = apply_reranker_conf(req.api_key, req.reranker_model, req.cohere_base_url, origin_call="http")
        elif req.reranker_type == "siliconflow":
            res = apply_reranker_conf(req.api_key, req.reranker_model, None, origin_call="http")
        else:
            res = status.HTTP_501_NOT_IMPLEMENTED
        return generate_response(RAGResponse(status_code=res, message="Missing Value"))<|MERGE_RESOLUTION|>--- conflicted
+++ resolved
@@ -40,11 +40,7 @@
     from hugegraph_llm.operators.graph_rag_task import RAGPipeline
     rag = RAGPipeline()
 
-<<<<<<< HEAD
-    rag.extract_keywords().keywords_to_vid().import_schema(settings.graph_name).query_graphdb().merge_dedup_rerank(
-=======
     rag.extract_keywords().keywords_to_vid().import_schema(huge_settings.graph_name).query_graphdb().merge_dedup_rerank(
->>>>>>> 900a465d
         rerank_method=rerank_method,
         near_neighbor_first=near_neighbor_first,
         custom_related_information=custom_related_information,
