--- conflicted
+++ resolved
@@ -31,18 +31,11 @@
     @router.post("/logs", status_code=status.HTTP_200_OK)
     async def log_stream_api(req: LogStreamRequest):
         if admin_settings.admin_token != req.admin_token:
-<<<<<<< HEAD
-            raise generate_response(
-                RAGResponse(
-                    status_code=status.HTTP_403_FORBIDDEN, message="Invalid admin_token"
-                )  # pylint: disable=E0702
-=======
             raise generate_response(  # pylint: disable=raising-bad-type
                 RAGResponse(
                     status_code=status.HTTP_403_FORBIDDEN,  # pylint: disable=E0702
                     message="Invalid admin_token",
                 )
->>>>>>> af82d914
             )
         log_path = os.path.join("logs", req.log_file)
 
