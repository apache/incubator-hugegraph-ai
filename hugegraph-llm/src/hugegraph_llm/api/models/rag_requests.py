# Licensed to the Apache Software Foundation (ASF) under one
# or more contributor license agreements.  See the NOTICE file
# distributed with this work for additional information
# regarding copyright ownership.  The ASF licenses this file
# to you under the Apache License, Version 2.0 (the
# "License"); you may not use this file except in compliance
# with the License.  You may obtain a copy of the License at
#
#   http://www.apache.org/licenses/LICENSE-2.0
#
# Unless required by applicable law or agreed to in writing,
# software distributed under the License is distributed on an
# "AS IS" BASIS, WITHOUT WARRANTIES OR CONDITIONS OF ANY
# KIND, either express or implied.  See the License for the
# specific language governing permissions and limitations
# under the License.

from typing import Optional, Literal

from fastapi import Query
from pydantic import BaseModel

from hugegraph_llm.config import prompt


class GraphConfigRequest(BaseModel):
    ip: str = Query('127.0.0.1', description="hugegraph client ip.")
    port: str = Query('8080', description="hugegraph client port.")
    name: str = Query('hugegraph', description="hugegraph client name.")
    user: str = Query('', description="hugegraph client user.")
    pwd: str = Query('', description="hugegraph client pwd.")
    gs: str = None


class RAGRequest(BaseModel):
<<<<<<< HEAD
    query: str = Query("", description="Query you want to ask")
    raw_answer: bool = Query(False,
                             description="Use LLM to generate answer directly")
    vector_only: bool = Query(False,
                              description="Use LLM to generate answer with vector")
    graph_only: bool = Query(True,
                             description="Use LLM to generate answer with graph RAG only")
    graph_vector_answer: bool = Query(False,
                            description="Use LLM to generate answer with vector & GraphRAG")
    graph_ratio: float = Query(0.5,
                               description="The ratio of GraphRAG ans & vector ans")
    rerank_method: Literal["bleu", "reranker"] = Query("bleu",
                                description="Method to rerank the results.")
    near_neighbor_first: bool = Query(False,
                                    description="Prioritize near neighbors in the search results.")
    custom_priority_info: str = Query("",
                                    description="Custom information to prioritize certain results.")
    answer_prompt: Optional[str] = Query(prompt.answer_prompt,
                                        description="Prompt to guide the answer generation.")
=======
    query: str = Query(..., description="Query you want to ask")
    raw_answer: bool = Query(False, description="Use LLM to generate answer directly")
    vector_only: bool = Query(False, description="Use LLM to generate answer with vector")
    graph_only: bool = Query(True, description="Use LLM to generate answer with graph RAG only")
    graph_vector_answer: bool = Query(False, description="Use LLM to generate answer with vector & GraphRAG")
    graph_ratio: float = Query(0.5, description="The ratio of GraphRAG ans & vector ans")
    rerank_method: Literal["bleu", "reranker"] = Query("bleu", description="Method to rerank the results.")
    near_neighbor_first: bool = Query(False, description="Prioritize near neighbors in the search results.")
    custom_priority_info: str = Query("", description="Custom information to prioritize certain results.")
    # Graph Configs
    max_graph_items: int = Query(30, description="Maximum number of items for GQL queries in graph.")
    topk_return_results: int = Query(20, description="Number of sorted results to return finally.")
    vector_dis_threshold: float = Query(0.9, description="Threshold for vector similarity\
                                         (results greater than this will be ignored).")
    topk_per_keyword : int = Query(1, description="TopK results returned for each keyword \
                                   extracted from the query, by default only the most similar one is returned.")
    client_config: Optional[GraphConfigRequest] = Query(None, description="hugegraph server config.")

    # Keep prompt params in the end
    answer_prompt: Optional[str] = Query(prompt.answer_prompt, description="Prompt to guide the answer generation.")
>>>>>>> ca28faf2
    keywords_extract_prompt: Optional[str] = Query(
        prompt.keywords_extract_prompt,
        description="Prompt for extracting keywords from query.",
    )
    gremlin_tmpl_num: int = Query(1,
                                  description="Number of Gremlin templates to use.")
    gremlin_prompt: Optional[str] = Query(
        prompt.gremlin_generate_prompt,
        description="Prompt for the Text2Gremlin query.",
    )
    stream: bool = Query(False,
                         description="Enable streaming response")


# TODO: import the default value of prompt.* dynamically
class GraphRAGRequest(BaseModel):
    query: str = Query(..., description="Query you want to ask")
    # Graph Configs
    max_graph_items: int = Query(30, description="Maximum number of items for GQL queries in graph.")
    topk_return_results: int = Query(20, description="Number of sorted results to return finally.")
    vector_dis_threshold: float = Query(0.9, description="Threshold for vector similarity \
                                        (results greater than this will be ignored).")
    topk_per_keyword : int = Query(1, description="TopK results returned for each keyword extracted\
                                    from the query, by default only the most similar one is returned.")

    client_config : Optional[GraphConfigRequest] = Query(None, description="hugegraph server config.")
    get_vertex_only: bool = Query(False, description="return only keywords & vertex (early stop).")

    gremlin_tmpl_num: int = Query(
        1,
        description="Number of Gremlin templates to use. If num <=0 means template is not provided"
    )
    rerank_method: Literal["bleu", "reranker"] = Query("bleu",
                                                description="Method to rerank the results.")
    near_neighbor_first: bool = Query(False,
                            description="Prioritize near neighbors in the search results.")
    custom_priority_info: str = Query("",
                            description="Custom information to prioritize certain results.")
    gremlin_prompt: Optional[str] = Query(
        prompt.gremlin_generate_prompt,
        description="Prompt for the Text2Gremlin query.",
    )
    stream: bool = Query(False,
                         description="Enable streaming response")


class LLMConfigRequest(BaseModel):
    llm_type: str
    # The common parameters shared by OpenAI, Qianfan Wenxin,
    # and OLLAMA platforms.
    api_key: str
    api_base: str
    language_model: str
    # Openai-only properties
    max_tokens: str = None
    # qianfan-wenxin-only properties
    secret_key: str = None
    # ollama-only properties
    host: str = None
    port: str = None


class RerankerConfigRequest(BaseModel):
    reranker_model: str
    reranker_type: str
    api_key: str
    cohere_base_url: Optional[str] = None


class LogStreamRequest(BaseModel):
    admin_token: Optional[str] = None
    log_file: Optional[str] = "llm-server.log"<|MERGE_RESOLUTION|>--- conflicted
+++ resolved
@@ -33,27 +33,6 @@
 
 
 class RAGRequest(BaseModel):
-<<<<<<< HEAD
-    query: str = Query("", description="Query you want to ask")
-    raw_answer: bool = Query(False,
-                             description="Use LLM to generate answer directly")
-    vector_only: bool = Query(False,
-                              description="Use LLM to generate answer with vector")
-    graph_only: bool = Query(True,
-                             description="Use LLM to generate answer with graph RAG only")
-    graph_vector_answer: bool = Query(False,
-                            description="Use LLM to generate answer with vector & GraphRAG")
-    graph_ratio: float = Query(0.5,
-                               description="The ratio of GraphRAG ans & vector ans")
-    rerank_method: Literal["bleu", "reranker"] = Query("bleu",
-                                description="Method to rerank the results.")
-    near_neighbor_first: bool = Query(False,
-                                    description="Prioritize near neighbors in the search results.")
-    custom_priority_info: str = Query("",
-                                    description="Custom information to prioritize certain results.")
-    answer_prompt: Optional[str] = Query(prompt.answer_prompt,
-                                        description="Prompt to guide the answer generation.")
-=======
     query: str = Query(..., description="Query you want to ask")
     raw_answer: bool = Query(False, description="Use LLM to generate answer directly")
     vector_only: bool = Query(False, description="Use LLM to generate answer with vector")
@@ -71,22 +50,19 @@
     topk_per_keyword : int = Query(1, description="TopK results returned for each keyword \
                                    extracted from the query, by default only the most similar one is returned.")
     client_config: Optional[GraphConfigRequest] = Query(None, description="hugegraph server config.")
+    stream: bool = Query(False, description="Whether to use streaming response")
 
     # Keep prompt params in the end
     answer_prompt: Optional[str] = Query(prompt.answer_prompt, description="Prompt to guide the answer generation.")
->>>>>>> ca28faf2
     keywords_extract_prompt: Optional[str] = Query(
         prompt.keywords_extract_prompt,
         description="Prompt for extracting keywords from query.",
     )
-    gremlin_tmpl_num: int = Query(1,
-                                  description="Number of Gremlin templates to use.")
+    gremlin_tmpl_num: int = Query(1, description="Number of Gremlin templates to use.")
     gremlin_prompt: Optional[str] = Query(
         prompt.gremlin_generate_prompt,
         description="Prompt for the Text2Gremlin query.",
     )
-    stream: bool = Query(False,
-                         description="Enable streaming response")
 
 
 # TODO: import the default value of prompt.* dynamically
@@ -102,23 +78,18 @@
 
     client_config : Optional[GraphConfigRequest] = Query(None, description="hugegraph server config.")
     get_vertex_only: bool = Query(False, description="return only keywords & vertex (early stop).")
+    stream: bool = Query(False, description="Whether to use streaming response")
 
     gremlin_tmpl_num: int = Query(
-        1,
-        description="Number of Gremlin templates to use. If num <=0 means template is not provided"
+        1, description="Number of Gremlin templates to use. If num <=0 means template is not provided"
     )
-    rerank_method: Literal["bleu", "reranker"] = Query("bleu",
-                                                description="Method to rerank the results.")
-    near_neighbor_first: bool = Query(False,
-                            description="Prioritize near neighbors in the search results.")
-    custom_priority_info: str = Query("",
-                            description="Custom information to prioritize certain results.")
+    rerank_method: Literal["bleu", "reranker"] = Query("bleu", description="Method to rerank the results.")
+    near_neighbor_first: bool = Query(False, description="Prioritize near neighbors in the search results.")
+    custom_priority_info: str = Query("", description="Custom information to prioritize certain results.")
     gremlin_prompt: Optional[str] = Query(
         prompt.gremlin_generate_prompt,
         description="Prompt for the Text2Gremlin query.",
     )
-    stream: bool = Query(False,
-                         description="Enable streaming response")
 
 
 class LLMConfigRequest(BaseModel):
