--- conflicted
+++ resolved
@@ -13,17 +13,6 @@
 #  See the License for the specific language governing permissions and
 #  limitations under the License.
 
-<<<<<<< HEAD
-from pyhugegraph.utils.log import init_log
-# TODO: unify the log format in the project (include gradle(fastapi) frame)
-
-# Set log format
-LOG_FORMAT = "%(asctime)s - %(levelname)s - %(message)s"
-DATE_FORMAT = "%Y-%m-%d %H:%M:%S %p"
-
-# Default logger configuration
-log = init_log(log_file='logs/llm-server.log')
-=======
 import logging
 import os
 
@@ -38,5 +27,4 @@
 
 # Create a logger
 log = log.init_logger(log_output=LOG_FILE, log_level=logging.DEBUG, logger_name="rag",
-                      max_log_size=20 * 1024 * 1024)
->>>>>>> 8dcb7bac
+                      max_log_size=20 * 1024 * 1024)