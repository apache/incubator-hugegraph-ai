--- conflicted
+++ resolved
@@ -21,10 +21,7 @@
 from typing import Dict, Any, Union, List
 
 import gradio as gr
-<<<<<<< HEAD
-=======
 from hugegraph_llm.flows import FlowName
->>>>>>> af82d914
 from hugegraph_llm.flows.scheduler import SchedulerSingleton
 from pyhugegraph.client import PyHugeClient
 
@@ -33,18 +30,14 @@
 from .log import log
 from .vector_index_utils import read_documents
 from ..config import resource_path, huge_settings, llm_settings
-from ..indices.vector_index.faiss_vector_store import FaissVectorIndex
+from ..indices.vector_index import VectorIndex
 from ..models.embeddings.init_embedding import Embeddings
 
 
 def get_graph_index_info():
     try:
         scheduler = SchedulerSingleton.get_instance()
-<<<<<<< HEAD
-        return scheduler.schedule_flow("get_graph_index_info")
-=======
         return scheduler.schedule_flow(FlowName.GET_GRAPH_INDEX_INFO)
->>>>>>> af82d914
     except Exception as e:  # pylint: disable=broad-exception-caught
         log.error(e)
         raise gr.Error(str(e))
@@ -58,17 +51,10 @@
         llm_settings.embedding_type,
         getattr(Embeddings().get_embedding(), "model_name", None),
     )
-<<<<<<< HEAD
-    FaissVectorIndex.clean(
-        str(os.path.join(resource_path, folder_name, "graph_vids")), filename_prefix
-    )
-    FaissVectorIndex.clean(
-=======
     VectorIndex.clean(
         str(os.path.join(resource_path, folder_name, "graph_vids")), filename_prefix
     )
     VectorIndex.clean(
->>>>>>> af82d914
         str(os.path.join(resource_path, folder_name, "gremlin_examples")),
         filename_prefix,
     )
@@ -111,11 +97,7 @@
 
     try:
         return scheduler.schedule_flow(
-<<<<<<< HEAD
-            "graph_extract", schema, texts, example_prompt, "property_graph"
-=======
             FlowName.GRAPH_EXTRACT, schema, texts, example_prompt, "property_graph"
->>>>>>> af82d914
         )
     except Exception as e:  # pylint: disable=broad-exception-caught
         log.error(e)
@@ -125,11 +107,7 @@
 def update_vid_embedding():
     scheduler = SchedulerSingleton.get_instance()
     try:
-<<<<<<< HEAD
-        return scheduler.schedule_flow("update_vid_embeddings")
-=======
         return scheduler.schedule_flow(FlowName.UPDATE_VID_EMBEDDINGS)
->>>>>>> af82d914
     except Exception as e:  # pylint: disable=broad-exception-caught
         log.error(e)
         raise gr.Error(str(e))
@@ -138,11 +116,7 @@
 def import_graph_data(data: str, schema: str) -> Union[str, Dict[str, Any]]:
     try:
         scheduler = SchedulerSingleton.get_instance()
-<<<<<<< HEAD
-        return scheduler.schedule_flow("import_graph_data", data, schema)
-=======
         return scheduler.schedule_flow(FlowName.IMPORT_GRAPH_DATA, data, schema)
->>>>>>> af82d914
     except Exception as e:  # pylint: disable=W0718
         log.error(e)
         traceback.print_exc()
@@ -155,11 +129,7 @@
     scheduler = SchedulerSingleton.get_instance()
     try:
         return scheduler.schedule_flow(
-<<<<<<< HEAD
-            "build_schema", input_text, query_example, few_shot
-=======
             FlowName.BUILD_SCHEMA, input_text, query_example, few_shot
->>>>>>> af82d914
         )
     except Exception as e:  # pylint: disable=broad-exception-caught
         log.error("Schema generation failed: %s", e)
