# Licensed to the Apache Software Foundation (ASF) under one
# or more contributor license agreements.  See the NOTICE file
# distributed with this work for additional information
# regarding copyright ownership.  The ASF licenses this file
# to you under the Apache License, Version 2.0 (the
# "License"); you may not use this file except in compliance
# with the License.  You may obtain a copy of the License at
#
#   http://www.apache.org/licenses/LICENSE-2.0
#
# Unless required by applicable law or agreed to in writing,
# software distributed under the License is distributed on an
# "AS IS" BASIS, WITHOUT WARRANTIES OR CONDITIONS OF ANY
# KIND, either express or implied.  See the License for the
# specific language governing permissions and limitations
# under the License.


import argparse
import json
import os
from typing import List

import docx
import gradio as gr
import requests
import uvicorn
from fastapi import FastAPI, Depends, APIRouter
from fastapi.security import HTTPBearer, HTTPAuthorizationCredentials
from gradio.utils import NamedString
from requests.auth import HTTPBasicAuth

from hugegraph_llm.api.rag_api import rag_http_api
from hugegraph_llm.config import settings, resource_path
from hugegraph_llm.enums.build_mode import BuildMode
from hugegraph_llm.models.embeddings.init_embedding import Embeddings
from hugegraph_llm.models.llms.init_llm import LLMs
from hugegraph_llm.operators.graph_rag_task import RAGPipeline
from hugegraph_llm.operators.kg_construction_task import KgBuilder
from hugegraph_llm.operators.llm_op.property_graph_extract import SCHEMA_EXAMPLE_PROMPT
from hugegraph_llm.utils.graph_index_utils import get_graph_index_info, clean_graph_index, fit_vid_index, \
    build_graph_index, extract_graph
from hugegraph_llm.utils.hugegraph_utils import get_hg_client
from hugegraph_llm.utils.hugegraph_utils import init_hg_test_data, run_gremlin_query, clean_hg_data
from hugegraph_llm.utils.log import log
from hugegraph_llm.utils.vector_index_utils import clean_vector_index, build_vector_index, get_vector_index_info

sec = HTTPBearer()


def authenticate(credentials: HTTPAuthorizationCredentials = Depends(sec)):
    correct_token = os.getenv("TOKEN")
    if credentials.credentials != correct_token:
        from fastapi import HTTPException
        raise HTTPException(
            status_code=401,
            detail=f"Invalid token {credentials.credentials}, please contact the admin",
            headers={"WWW-Authenticate": "Bearer"},
        )


def rag_answer(
        text: str, raw_answer: bool, vector_only_answer: bool, graph_only_answer: bool,
         graph_vector_answer: bool, answer_prompt: str) -> tuple:
    vector_search = vector_only_answer or graph_vector_answer
    graph_search = graph_only_answer or graph_vector_answer

    if raw_answer is False and not vector_search and not graph_search:
        gr.Warning("Please select at least one generate mode.")
        return "", "", "", ""
    searcher = RAGPipeline()
    if vector_search:
        searcher.query_vector_index_for_rag()
    if graph_search:
        searcher.extract_keyword().match_keyword_to_id().query_graph_for_rag()
    # TODO: add more user-defined search strategies
    searcher.merge_dedup_rerank().synthesize_answer(
        raw_answer=raw_answer,
        vector_only_answer=vector_only_answer,
        graph_only_answer=graph_only_answer,
        graph_vector_answer=graph_vector_answer,
        answer_prompt=answer_prompt
    )

    try:
        context = searcher.run(verbose=True, query=text)
        return (
            context.get("raw_answer", ""),
            context.get("vector_only_answer", ""),
            context.get("graph_only_answer", ""),
            context.get("graph_vector_answer", ""),
        )
    except ValueError as e:
        log.error(e)
        raise gr.Error(str(e))
    except Exception as e:
        log.error(e)
        raise gr.Error(f"An unexpected error occurred: {str(e)}")


def build_kg(  # pylint: disable=too-many-branches
        input_file: List[NamedString],
        input_text: str,
        schema: str,
        example_prompt: str,
        build_mode: str
) -> str:
    if input_file:
        texts = []
        for file in input_file:
            full_path = file.name
            if full_path.endswith(".txt"):
                with open(full_path, "r", encoding="utf-8") as f:
                    texts.append(f.read())
            elif full_path.endswith(".docx"):
                text = ""
                doc = docx.Document(full_path)
                for para in doc.paragraphs:
                    text += para.text
                    text += "\n"
                texts.append(text)
            elif full_path.endswith(".pdf"):
                # TODO: support PDF file
                raise gr.Error("PDF will be supported later! Try to upload text/docx now")
            else:
                raise gr.Error("Please input txt or docx file.")
    elif input_text:
        texts = [input_text]
    else:
        raise gr.Error("Please input text or upload file.")
    if build_mode in (BuildMode.CLEAR_AND_IMPORT.value, BuildMode.REBUILD_VECTOR.value):
        clean_vector_index()
    if build_mode == BuildMode.CLEAR_AND_IMPORT.value:
        clean_hg_data()
    builder = KgBuilder(LLMs().get_llm(), Embeddings().get_embedding(), get_hg_client())

    if build_mode != BuildMode.REBUILD_VERTEX_INDEX.value:
        if schema:
            try:
                schema = json.loads(schema.strip())
                builder.import_schema(from_user_defined=schema)
            except json.JSONDecodeError as e:
                log.error(e)
                builder.import_schema(from_hugegraph=schema)
        else:
            return "ERROR: please input schema."
    builder.chunk_split(texts, "paragraph", "zh")

    if build_mode == BuildMode.REBUILD_VECTOR.value:
        builder.fetch_graph_data()
    else:
        builder.extract_info(example_prompt, "property_graph")

    # "Test Mode", "Import Mode", "Clear and Import", "Rebuild Vector"
    if build_mode != BuildMode.TEST_MODE.value:
        builder.build_vector_index()
    if build_mode in (BuildMode.CLEAR_AND_IMPORT.value, BuildMode.IMPORT_MODE.value):
        builder.commit_to_hugegraph()
    if build_mode != BuildMode.TEST_MODE.value:
        builder.build_vertex_id_semantic_index()
    log.warning("Current building mode: [%s]", build_mode)
    try:
        context = builder.run()
        return str(context)
    except Exception as e:  # pylint: disable=broad-exception-caught
        log.error(e)
        raise gr.Error(str(e))


def test_api_connection(url, method="GET",
                        headers=None, params=None, body=None, auth=None, origin_call=None) -> int:
    # TODO: use fastapi.request / starlette instead?
    log.debug("Request URL: %s", url)
    try:
        if method.upper() == "GET":
            resp = requests.get(url, headers=headers, params=params, timeout=5, auth=auth)
        elif method.upper() == "POST":
            resp = requests.post(url, headers=headers, params=params, json=body, timeout=5, auth=auth)
        else:
            raise ValueError("Unsupported HTTP method, please use GET/POST instead")
    except requests.exceptions.RequestException as e:
        msg = f"Connection failed: {e}"
        log.error(msg)
        if origin_call is None:
            raise gr.Error(msg)
        return -1  # Error code

    if 200 <= resp.status_code < 300:
        msg = "Test connection successful~"
        log.info(msg)
        gr.Info(msg)
    else:
        msg = f"Connection failed with status code: {resp.status_code}, error: {resp.text}"
        log.error(msg)
        # TODO: Only the message returned by rag can be processed, and the other return values can't be processed
        if origin_call is None:
            raise gr.Error(json.loads(resp.text).get("message", msg))
    return resp.status_code


def config_qianfan_model(arg1, arg2, arg3=None, origin_call=None) -> int:
    settings.qianfan_api_key = arg1
    settings.qianfan_secret_key = arg2
    settings.qianfan_language_model = arg3
    params = {
        "grant_type": "client_credentials",
        "client_id": arg1,
        "client_secret": arg2
    }
    status_code = test_api_connection("https://aip.baidubce.com/oauth/2.0/token", "POST", params=params,
                                      origin_call=origin_call)
    return status_code


def apply_embedding_config(arg1, arg2, arg3, origin_call=None) -> int:
    status_code = -1
    embedding_option = settings.embedding_type
    if embedding_option == "openai":
        settings.openai_api_key = arg1
        settings.openai_api_base = arg2
        settings.openai_embedding_model = arg3
        test_url = settings.openai_api_base + "/models"
        headers = {"Authorization": f"Bearer {arg1}"}
        status_code = test_api_connection(test_url, headers=headers, origin_call=origin_call)
    elif embedding_option == "qianfan_wenxin":
        status_code = config_qianfan_model(arg1, arg2, origin_call=origin_call)
        settings.qianfan_embedding_model = arg3
    elif embedding_option == "ollama":
        settings.ollama_host = arg1
        settings.ollama_port = int(arg2)
        settings.ollama_embedding_model = arg3
        status_code = test_api_connection(f"http://{arg1}:{arg2}", origin_call=origin_call)
    settings.update_env()
    gr.Info("Configured!")
    return status_code


def apply_graph_config(ip, port, name, user, pwd, gs, origin_call=None) -> int:
    settings.graph_ip = ip
    settings.graph_port = port
    settings.graph_name = name
    settings.graph_user = user
    settings.graph_pwd = pwd
    settings.graph_space = gs
    # Test graph connection (Auth)
    if gs and gs.strip():
        test_url = f"http://{ip}:{port}/graphspaces/{gs}/graphs/{name}/schema"
    else:
        test_url = f"http://{ip}:{port}/graphs/{name}/schema"
    auth = HTTPBasicAuth(user, pwd)
    # for http api return status
    response = test_api_connection(test_url, auth=auth, origin_call=origin_call)
    settings.update_env()
    return response


# Different llm models have different parameters,
# so no meaningful argument names are given here
def apply_llm_config(arg1, arg2, arg3, arg4, origin_call=None) -> int:
    llm_option = settings.llm_type
    status_code = -1
    if llm_option == "openai":
        settings.openai_api_key = arg1
        settings.openai_api_base = arg2
        settings.openai_language_model = arg3
        settings.openai_max_tokens = int(arg4)
        test_url = settings.openai_api_base + "/models"
        headers = {"Authorization": f"Bearer {arg1}"}
        status_code = test_api_connection(test_url, headers=headers, origin_call=origin_call)
    elif llm_option == "qianfan_wenxin":
        status_code = config_qianfan_model(arg1, arg2, arg3, origin_call)
    elif llm_option == "ollama":
        settings.ollama_host = arg1
        settings.ollama_port = int(arg2)
        settings.ollama_language_model = arg3
        status_code = test_api_connection(f"http://{arg1}:{arg2}", origin_call=origin_call)
    gr.Info("Configured!")
    settings.update_env()
    return status_code


def init_rag_ui() -> gr.Interface:
    with gr.Blocks(theme='default',
                   title="HugeGraph RAG Platform",
                   css="footer {visibility: hidden}") as hugegraph_llm_ui:
        gr.Markdown(
            """# HugeGraph LLM RAG Demo
        1. Set up the HugeGraph server."""
        )
        with gr.Row():
            graph_config_input = [
                gr.Textbox(value=settings.graph_ip, label="ip"),
                gr.Textbox(value=settings.graph_port, label="port"),
                gr.Textbox(value=settings.graph_name, label="graph"),
                gr.Textbox(value=settings.graph_user, label="user"),
                gr.Textbox(value=settings.graph_pwd, label="pwd", type="password"),
                gr.Textbox(value=settings.graph_space, label="graphspace(Optional)"),
            ]
        graph_config_button = gr.Button("apply configuration")

        graph_config_button.click(apply_graph_config, inputs=graph_config_input)  # pylint: disable=no-member

        gr.Markdown("2. Set up the LLM.")
        llm_dropdown = gr.Dropdown(choices=["openai", "qianfan_wenxin", "ollama"], value=settings.llm_type, label="LLM")

        @gr.render(inputs=[llm_dropdown])
        def llm_settings(llm_type):
            settings.llm_type = llm_type
            if llm_type == "openai":
                with gr.Row():
                    llm_config_input = [
                        gr.Textbox(value=settings.openai_api_key, label="api_key", type="password"),
                        gr.Textbox(value=settings.openai_api_base, label="api_base"),
                        gr.Textbox(value=settings.openai_language_model, label="model_name"),
                        gr.Textbox(value=settings.openai_max_tokens, label="max_token"),
                    ]
            elif llm_type == "ollama":
                with gr.Row():
                    llm_config_input = [
                        gr.Textbox(value=settings.ollama_host, label="host"),
                        gr.Textbox(value=str(settings.ollama_port), label="port"),
                        gr.Textbox(value=settings.ollama_language_model, label="model_name"),
                        gr.Textbox(value="", visible=False),
                    ]
            elif llm_type == "qianfan_wenxin":
                with gr.Row():
                    llm_config_input = [
                        gr.Textbox(value=settings.qianfan_api_key, label="api_key", type="password"),
                        gr.Textbox(value=settings.qianfan_secret_key, label="secret_key", type="password"),
                        gr.Textbox(value=settings.qianfan_language_model, label="model_name"),
                        gr.Textbox(value="", visible=False),
                    ]
                log.debug(llm_config_input)
            else:
                llm_config_input = []
            llm_config_button = gr.Button("apply configuration")

            llm_config_button.click(apply_llm_config, inputs=llm_config_input)  # pylint: disable=no-member

        gr.Markdown("3. Set up the Embedding.")
        embedding_dropdown = gr.Dropdown(
            choices=["openai", "qianfan_wenxin", "ollama"], value=settings.embedding_type, label="Embedding"
        )

        @gr.render(inputs=[embedding_dropdown])
        def embedding_settings(embedding_type):
            settings.embedding_type = embedding_type
            if embedding_type == "openai":
                with gr.Row():
                    embedding_config_input = [
                        gr.Textbox(value=settings.openai_api_key, label="api_key", type="password"),
                        gr.Textbox(value=settings.openai_api_base, label="api_base"),
                        gr.Textbox(value=settings.openai_embedding_model, label="model_name"),
                    ]
            elif embedding_type == "qianfan_wenxin":
                with gr.Row():
                    embedding_config_input = [
                        gr.Textbox(value=settings.qianfan_api_key, label="api_key", type="password"),
                        gr.Textbox(value=settings.qianfan_secret_key, label="secret_key", type="password"),
                        gr.Textbox(value=settings.qianfan_embedding_model, label="model_name"),
                    ]
            elif embedding_type == "ollama":
                with gr.Row():
                    embedding_config_input = [
                        gr.Textbox(value=settings.ollama_host, label="host"),
                        gr.Textbox(value=str(settings.ollama_port), label="port"),
                        gr.Textbox(value=settings.ollama_embedding_model, label="model_name"),
                    ]
            else:
                embedding_config_input = []

            embedding_config_button = gr.Button("apply configuration")

            # Call the separate apply_embedding_configuration function here
            embedding_config_button.click(  # pylint: disable=no-member
                apply_embedding_config, inputs=embedding_config_input  # pylint: disable=no-member
            )

        gr.Markdown(
            """## 1. Build vector/graph RAG (💡)
- Doc(s): Upload document file(s) which should be TXT or DOCX. (Multiple files can be selected together)
- Schema: Accepts two types of text as below:
    - User-defined JSON format Schema.
    - Specify the name of the HugeGraph graph instance, it will automatically get the schema from it.
- Info extract head: The head of prompt of info extracting.
- Build mode: 
    - Test Mode: Only extract vertices and edges from the file into memory (without building the vector index or 
    writing data into HugeGraph)
    - Import Mode: Extract the data and append it to HugeGraph & the vector index (without clearing any existing data)
    - Clear and Import: Clear all existed RAG data(vector + graph), then rebuild them from the current input
    - Rebuild Vector: Only rebuild vector index. (keep the graph data intact)
"""
        )

        schema = """{
  "vertexlabels": [
    {
      "id":1,
      "name": "person",
      "id_strategy": "PRIMARY_KEY",
      "primary_keys":["name"],
      "properties": ["name","age","occupation"]
    },
    {
      "id":2,
      "name": "webpage",
      "id_strategy":"PRIMARY_KEY",
      "primary_keys":["name"],
      "properties": ["name","url"]
    }
  ],
  "edgelabels": [
    {
      "id": 1,
      "name": "roommate",
      "source_label": "person",
      "target_label": "person",
      "properties": ["date"]
    },
    {
      "id": 2,
      "name": "link",
      "source_label": "webpage",
      "target_label": "person",
      "properties": []
    }
  ]
}"""

        with gr.Row():
<<<<<<< HEAD
            input_file = gr.File(
                value=[os.path.join(resource_path, "demo", "test.txt")],
                label="Docs (multi-files can be selected together)",
                file_count="multiple")
=======
            with gr.Column():
                with gr.Tab("file") as tab_upload_file:
                    input_file = gr.File(
                        value=[os.path.join(resource_path, "demo", "test.txt")],
                        label="Doc(s) (multi-files can be selected together)",
                        file_count="multiple"
                    )
                with gr.Tab("text") as tab_upload_text:
                    input_text = gr.Textbox(value="", label="Doc(s)")
>>>>>>> 9feab8c1
            input_schema = gr.Textbox(value=schema, label="Schema")
            info_extract_template = gr.Textbox(value=SCHEMA_EXAMPLE_PROMPT, label="Info extract head")
        with gr.Row():
            vector_index_btn0 = gr.Button("Get Vector Index Info")
            vector_index_btn1 = gr.Button("Clear Vector Index")
            vector_index_btn2 = gr.Button("Import into Vector Index", variant="primary")
        with gr.Row():
            graph_index_btn0 = gr.Button("Get Graph Index Info")
            graph_index_btn1 = gr.Button("Clear Graph Index")
            graph_index_btn2 = gr.Button("Extract Graph")
            graph_index_btn3 = gr.Button("Fit Vid Index")
            graph_index_btn4 = gr.Button("Import into Graph Index", variant="primary")
        with gr.Row():
            out = gr.Textbox(label="Output", show_copy_button=True)
        vector_index_btn0.click(get_vector_index_info, outputs=out)
        vector_index_btn1.click(clean_vector_index)  # pylint: disable=no-member
        vector_index_btn2.click(build_vector_index, inputs=[input_file, input_text], outputs=out)  # pylint: disable=no-member
        graph_index_btn0.click(get_graph_index_info, outputs=out)  # pylint: disable=no-member
        graph_index_btn1.click(clean_graph_index)  # pylint: disable=no-member
        graph_index_btn2.click(extract_graph, inputs=[input_file, input_text, input_schema,  # pylint: disable=no-member
                                                      info_extract_template], outputs=out)
        graph_index_btn3.click(fit_vid_index, outputs=out)  # pylint: disable=no-member
        graph_index_btn4.click(build_graph_index, inputs=[input_file, input_text,  # pylint: disable=no-member
                                                          input_schema, info_extract_template], outputs=out)

        def on_tab_select(input_f, input_t, evt: gr.SelectData):
            print(f"You selected {evt.value} at {evt.index} from {evt.target}")
            if evt.value == "file":
                return input_f, ""
            else:
                return [], input_t
        tab_upload_file.select(fn=on_tab_select, inputs=[input_file, input_text], outputs=[input_file, input_text])
        tab_upload_text.select(fn=on_tab_select, inputs=[input_file, input_text], outputs=[input_file, input_text])


        gr.Markdown("""## 2. RAG with HugeGraph 📖""")
        with gr.Row():
            with gr.Column(scale=2):
                inp = gr.Textbox(value="Tell me about Sarah.", label="Question", show_copy_button=True)
                raw_out = gr.Textbox(label="Basic LLM Answer", show_copy_button=True)
                vector_only_out = gr.Textbox(label="Vector-only Answer", show_copy_button=True)
                graph_only_out = gr.Textbox(label="Graph-only Answer", show_copy_button=True)
                graph_vector_out = gr.Textbox(label="Graph-Vector Answer", show_copy_button=True)
            with gr.Column(scale=1):
                raw_radio = gr.Radio(choices=[True, False], value=True, label="Basic LLM Answer")
                vector_only_radio = gr.Radio(choices=[True, False], value=False, label="Vector-only Answer")
                graph_only_radio = gr.Radio(choices=[True, False], value=False, label="Graph-only Answer")
                graph_vector_radio = gr.Radio(choices=[True, False], value=False, label="Graph-Vector Answer")
                btn = gr.Button("Answer Question")
                from hugegraph_llm.operators.llm_op.answer_synthesize import DEFAULT_ANSWER_TEMPLATE
                answer_prompt_input = gr.Textbox(value=DEFAULT_ANSWER_TEMPLATE, label="Custom Prompt",
                                                 show_copy_button=True)
        btn.click(  # pylint: disable=no-member
            fn=rag_answer,
            inputs=[
                inp,
                raw_radio,
                vector_only_radio,
                graph_only_radio,
                graph_vector_radio,
                answer_prompt_input,
            ],
            outputs=[raw_out, vector_only_out, graph_only_out, graph_vector_out],
        )

        gr.Markdown("""## 3. Others (🚧) """)
        with gr.Row():
            with gr.Column():
                inp = gr.Textbox(value="g.V().limit(10)", label="Gremlin query", show_copy_button=True)
                fmt = gr.Checkbox(label="Format JSON", value=True)
            out = gr.Textbox(label="Output", show_copy_button=True)
        btn = gr.Button("Run gremlin query on HugeGraph")
        btn.click(fn=run_gremlin_query, inputs=[inp, fmt], outputs=out)  # pylint: disable=no-member

        with gr.Row():
            inp = []
            out = gr.Textbox(label="Output", show_copy_button=True)
        btn = gr.Button("(BETA) Init HugeGraph test data (🚧WIP)")
        btn.click(fn=init_hg_test_data, inputs=inp, outputs=out)  # pylint: disable=no-member
    return hugegraph_llm_ui


if __name__ == "__main__":
    parser = argparse.ArgumentParser()
    parser.add_argument("--host", type=str, default="0.0.0.0", help="host")
    parser.add_argument("--port", type=int, default=8001, help="port")
    args = parser.parse_args()
    app = FastAPI()
    app_auth = APIRouter(dependencies=[Depends(authenticate)])

    hugegraph_llm = init_rag_ui()
    rag_http_api(app_auth, rag_answer, apply_graph_config, apply_llm_config, apply_embedding_config)

    app.include_router(app_auth)
    auth_enabled = os.getenv("ENABLE_LOGIN", "False").lower() == "true"
    log.info("Authentication is %s.", "enabled" if auth_enabled else "disabled")
    # TODO: support multi-user login when need

    app = gr.mount_gradio_app(app, hugegraph_llm, path="/", auth=("rag", os.getenv("TOKEN")) if auth_enabled else None)

    # TODO: we can't use reload now due to the config 'app' of uvicorn.run
    # ❎:f'{__name__}:app' / rag_web_demo:app / hugegraph_llm.demo.rag_web_demo:app
    # TODO: merge unicorn log to avoid duplicate log output (should be unified/fixed later)
    uvicorn.run(app, host=args.host, port=args.port, reload=False)<|MERGE_RESOLUTION|>--- conflicted
+++ resolved
@@ -428,22 +428,15 @@
 }"""
 
         with gr.Row():
-<<<<<<< HEAD
-            input_file = gr.File(
-                value=[os.path.join(resource_path, "demo", "test.txt")],
-                label="Docs (multi-files can be selected together)",
-                file_count="multiple")
-=======
             with gr.Column():
                 with gr.Tab("file") as tab_upload_file:
                     input_file = gr.File(
                         value=[os.path.join(resource_path, "demo", "test.txt")],
-                        label="Doc(s) (multi-files can be selected together)",
+                        label="Docs (multi-files can be selected together)",
                         file_count="multiple"
                     )
                 with gr.Tab("text") as tab_upload_text:
                     input_text = gr.Textbox(value="", label="Doc(s)")
->>>>>>> 9feab8c1
             input_schema = gr.Textbox(value=schema, label="Schema")
             info_extract_template = gr.Textbox(value=SCHEMA_EXAMPLE_PROMPT, label="Info extract head")
         with gr.Row():
