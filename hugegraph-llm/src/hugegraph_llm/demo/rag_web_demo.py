# Licensed to the Apache Software Foundation (ASF) under one
# or more contributor license agreements.  See the NOTICE file
# distributed with this work for additional information
# regarding copyright ownership.  The ASF licenses this file
# to you under the Apache License, Version 2.0 (the
# "License"); you may not use this file except in compliance
# with the License.  You may obtain a copy of the License at
#
#   http://www.apache.org/licenses/LICENSE-2.0
#
# Unless required by applicable law or agreed to in writing,
# software distributed under the License is distributed on an
# "AS IS" BASIS, WITHOUT WARRANTIES OR CONDITIONS OF ANY
# KIND, either express or implied.  See the License for the
# specific language governing permissions and limitations
# under the License.


import json
import argparse
import os

import requests
import uvicorn
import docx
import gradio as gr
from fastapi import FastAPI

from hugegraph_llm.models.llms.init_llm import LLMs
from hugegraph_llm.models.embeddings.init_embedding import Embeddings
from hugegraph_llm.operators.graph_rag_task import GraphRAG
from hugegraph_llm.operators.kg_construction_task import KgBuilder
from hugegraph_llm.config import settings, resource_path
from hugegraph_llm.operators.llm_op.property_graph_extract import SCHEMA_EXAMPLE_PROMPT
from hugegraph_llm.utils.hugegraph_utils import (
    init_hg_test_data,
    run_gremlin_query,
    clean_hg_data
)
from hugegraph_llm.utils.log import log
from hugegraph_llm.utils.hugegraph_utils import get_hg_client
from hugegraph_llm.utils.vector_index_utils import clean_vector_index


def graph_rag(text: str, raw_answer: str, vector_only_answer: str, graph_only_answer: str, graph_vector_answer):
    vector_search = True if vector_only_answer == "true" or graph_vector_answer == "true" else False
    graph_search = True if graph_only_answer == "true" or graph_vector_answer == "true" else False
    if raw_answer == "false" and not vector_search and not graph_search:
        gr.Warning("Please select at least one generate mode.")
        return "", "", "", ""
    searcher = GraphRAG()
    if vector_search:
        searcher.query_vector_index_for_rag()
    if graph_search:
        searcher.extract_keyword().match_keyword_to_id().query_graph_for_rag()
    context = searcher.merge_dedup_rerank().synthesize_answer(
        raw_answer=True if raw_answer == "true" else False,
        vector_only_answer=True if vector_only_answer == "true" else False,
        graph_only_answer=True if graph_only_answer == "true" else False,
        graph_vector_answer=True if graph_vector_answer == "true" else False
    ).run(verbose=True, query=text)
    return (
        context.get("raw_answer", ""),
        context.get("vector_only_answer", ""),
        context.get("graph_only_answer", ""),
        context.get("graph_vector_answer", "")
    )


def build_kg(file, schema, example_prompt, build_mode):
    full_path = file.name
    if full_path.endswith(".txt"):
        with open(full_path, "r", encoding="utf-8") as f:
            text = f.read()
    elif full_path.endswith(".docx"):
        text = ""
        doc = docx.Document(full_path)
        for para in doc.paragraphs:
            text += para.text
            text += "\n"
    elif full_path.endswith(".pdf"):
        raise Exception("ERROR: PDF will be supported later!")
    else:
        return "ERROR: please input txt or docx file."
    builder = KgBuilder(LLMs().get_llm(), Embeddings().get_embedding(), get_hg_client())
    if build_mode != "Rebuild vertex index":
        if schema:
            try:
                schema = json.loads(schema.strip())
                builder.import_schema(from_user_defined=schema)
            except json.JSONDecodeError as e:
                log.error(e)
                builder.import_schema(from_hugegraph=schema)
        else:
            return "ERROR: please input schema."
    builder.chunk_split(text, "paragraph", "zh")
    if build_mode == "Rebuild vertex index":
        builder.fetch_graph_data()
    else:
        builder.extract_info(example_prompt, "property_graph")
    if build_mode != "Test":
        if build_mode == "Clear and import" or build_mode == "Rebuild vertex index":
            clean_vector_index()
        builder.build_vector_index()
    if build_mode == "Clear and import":
        clean_hg_data()
    if build_mode == "Clear and import" or build_mode == "Import":
        builder.commit_to_hugegraph()
    if build_mode != "Test":
        builder.build_vertex_id_semantic_index()
    log.debug(builder.operators)
    return builder.run()


def clean_kg():
    clean_hg_data()
    clean_vector_index()
    return "Knowledge Graph has been cleaned!"


if __name__ == "__main__":
    parser = argparse.ArgumentParser()
    parser.add_argument("--host", type=str, default="0.0.0.0", help="host")
    parser.add_argument("--port", type=int, default=8001, help="port")
    args = parser.parse_args()
    app = FastAPI()

    with gr.Blocks() as hugegraph_llm:
        gr.Markdown(
            """# HugeGraph LLM RAG Demo
        1. Set up the HugeGraph server."""
        )
        with gr.Row():
            graph_config_input = [
                gr.Textbox(value=settings.graph_ip, label="ip"),
                gr.Textbox(value=str(settings.graph_port), label="port"),
                gr.Textbox(value=settings.graph_name, label="graph"),
                gr.Textbox(value=settings.graph_user, label="user"),
                gr.Textbox(value=settings.graph_pwd, label="pwd")
            ]
        graph_config_button = gr.Button("apply configuration")


        def test_api_connection(url, method="GET", ak=None, sk=None, headers=None, body=None):
            # TODO: use fastapi.request / starlette instead? (Also add a try-catch here)
            log.debug("Request URL: %s", url)
            if method.upper() == "GET":
                response = requests.get(url, headers=headers, timeout=5)
            elif method.upper() == "POST":
                response = requests.post(url, headers=headers, json=body, timeout=5)
            else:
                log.error("Unsupported method: %s", method)
                return

            if 200 <= response.status_code < 300:
                log.info("Connection successful. Configured finished.")
                gr.Info("Connection successful. Configured finished.")
            else:
                log.error("Connection failed with status code: %s", response.status_code)
                # pylint: disable=pointless-exception-statement
                gr.Error(f"Connection failed with status code: {response.status_code}")


        def apply_graph_configuration(ip, port, name, user, pwd):
            settings.graph_ip = ip
            settings.graph_port = int(port)
            settings.graph_name = name
            settings.graph_user = user
            settings.graph_pwd = pwd
            test_url = f"http://{ip}:{port}/graphs/{name}/schema"
            test_api_connection(test_url)
            settings.update_env()


        graph_config_button.click(apply_graph_configuration, inputs=graph_config_input)  # pylint: disable=no-member

        gr.Markdown("2. Set up the LLM.")
        llm_dropdown = gr.Dropdown(
            choices=["openai", "qianfan_wenxin", "ollama"],
            value=settings.llm_type,
            label="LLM"
        )


        @gr.render(inputs=[llm_dropdown])
        def llm_settings(llm_type):
            settings.llm_type = llm_type
            if llm_type == "openai":
                with gr.Row():
                    llm_config_input = [
                        gr.Textbox(value=settings.openai_api_key, label="api_key", type="password"),
                        gr.Textbox(value=settings.openai_api_base, label="api_base"),
                        gr.Textbox(value=settings.openai_language_model, label="model_name"),
                        gr.Textbox(value=settings.openai_max_tokens, label="max_token"),
                    ]
            elif llm_type == "ollama":
                with gr.Row():
                    llm_config_input = [
                        gr.Textbox(value=settings.ollama_host, label="host"),
                        gr.Textbox(value=str(settings.ollama_port), label="port"),
                        gr.Textbox(value=settings.ollama_language_model, label="model_name"),
                        gr.Textbox(value="", visible=False)
                    ]
            elif llm_type == "qianfan_wenxin":
                with gr.Row():
                    llm_config_input = [
                        gr.Textbox(value=settings.qianfan_api_key, label="api_key",
                                   type="password"),
                        gr.Textbox(value=settings.qianfan_secret_key, label="secret_key",
                                   type="password"),
                        gr.Textbox(value=settings.qianfan_language_model, label="model_name"),
                        gr.Textbox(value="", visible=False)
                    ]
                log.debug(llm_config_input)
            else:
                llm_config_input = []
            llm_config_button = gr.Button("apply configuration")

            def apply_llm_configuration(arg1, arg2, arg3, arg4):
                llm_option = settings.llm_type

                if llm_option == "openai":
                    settings.openai_api_key = arg1
                    settings.openai_api_base = arg2
                    settings.openai_language_model = arg3
                    settings.openai_max_tokens = int(arg4)
                    test_url = "https://api.openai.com/v1/models"
                    headers = {"Authorization": f"Bearer {arg1}"}
                    test_api_connection(test_url, headers=headers, ak=arg1)
                elif llm_option == "qianfan_wenxin":
                    settings.qianfan_api_key = arg1
                    settings.qianfan_secret_key = arg2
                    settings.qianfan_language_model = arg3
                    # TODO: test the connection
                    # test_url = "https://aip.baidubce.com/oauth/2.0/token"  # POST
                elif llm_option == "ollama":
                    settings.ollama_host = arg1
                    settings.ollama_port = int(arg2)
                    settings.ollama_language_model = arg3
                gr.Info("configured!")
                settings.update_env()

            llm_config_button.click(apply_llm_configuration, inputs=llm_config_input)  # pylint: disable=no-member


        gr.Markdown("3. Set up the Embedding.")
        embedding_dropdown = gr.Dropdown(
            choices=["openai", "ollama", "qianfan_wenxin"],
            value=settings.embedding_type,
            label="Embedding"
        )


        @gr.render(inputs=[embedding_dropdown])
        def embedding_settings(embedding_type):
            settings.embedding_type = embedding_type
            if embedding_type == "openai":
                with gr.Row():
                    embedding_config_input = [
                        gr.Textbox(value=settings.openai_api_key, label="api_key", type="password"),
                        gr.Textbox(value=settings.openai_api_base, label="api_base"),
                        gr.Textbox(value=settings.openai_embedding_model, label="model_name")
                    ]
            elif embedding_type == "qianfan_wenxin":
                with gr.Row():
                    embedding_config_input = [
                        gr.Textbox(value=settings.qianfan_api_key, label="api_key",
                                   type="password"),
                        gr.Textbox(value=settings.qianfan_secret_key, label="secret_key",
                                   type="password"),
                        gr.Textbox(value=settings.qianfan_embedding_model, label="model_name"),
                    ]
            elif embedding_type == "ollama":
                with gr.Row():
                    embedding_config_input = [
                        gr.Textbox(value=settings.ollama_host, label="host"),
                        gr.Textbox(value=str(settings.ollama_port), label="port"),
                        gr.Textbox(value=settings.ollama_embedding_model, label="model_name"),
                    ]
            else:
                embedding_config_input = []
            embedding_config_button = gr.Button("apply configuration")

            def apply_embedding_configuration(arg1, arg2, arg3):
                embedding_option = settings.embedding_type
                if embedding_option == "openai":
                    settings.openai_api_key = arg1
                    settings.openai_api_base = arg2
                    settings.openai_embedding_model = arg3
                    test_url = "https://api.openai.com/v1/models"
                    headers = {"Authorization": f"Bearer {arg1}"}
                    test_api_connection(test_url, headers=headers, ak=arg1)
                elif embedding_option == "ollama":
                    settings.ollama_host = arg1
                    settings.ollama_port = int(arg2)
                    settings.ollama_embedding_model = arg3
                elif embedding_option == "qianfan_wenxin":
                    settings.qianfan_access_token = arg1
                    settings.qianfan_embed_url = arg2
                settings.update_env()

                gr.Info("configured!")

            embedding_config_button.click(apply_embedding_configuration,  # pylint: disable=no-member
                                          inputs=embedding_config_input)


        gr.Markdown(
            """## 1. build knowledge graph
- Document: Input document file which should be TXT or DOCX.
- Schema: Accepts two types of text as below:
    - User-defined JSON format Schema.
    - Specify the name of the HugeGraph graph instance, and it will
    automatically extract the schema of the graph.
- Info extract head: The head of prompt of info extracting.
- Build mode: 
    - Test: Only extract vertices and edges from file without building vector index or importing into HugeGraph.
    - Clear and Import: Clear the vector index and data of HugeGraph and then extract and import new data.
    - Import: Extract the data and append it to HugeGraph and vector index without clearing anything.
    - Rebuild vertex index: Do not clear the HugeGraph data, but only clear vector index and build new one.
"""
        )

        SCHEMA = """{
  "vertices": [
    {
      "vertex_label": "person",
      "properties": [
        "name",
        "age",
        "occupation"]
    },
    {
      "vertex_label": "webpage",
      "properties": [
        "name",
        "url"]
    }
  ],
  "edges": [
    {
      "edge_label": "roommate",
      "source_vertex_label": "person",
      "target_vertex_label": "person",
      "properties": {}
    },
    {
      "edge_label": "link",
      "source_vertex_label": "webpage",
      "target_vertex_label": "person",
      "properties": {}
    }
  ]
}"""

        with gr.Row():
            input_file = gr.File(value=os.path.join(resource_path, "demo", "test.txt"),
                                 label="Document")
            input_schema = gr.Textbox(value=SCHEMA, label="Schema")
            info_extract_template = gr.Textbox(value=SCHEMA_EXAMPLE_PROMPT,
                                               label="Info extract head")
            with gr.Column():
                mode = gr.Radio(choices=["Test", "Clear and import", "Import", "Rebuild vertex index"],
                                value="Test", label="Build mode")
                btn = gr.Button("Build knowledge graph")
        with gr.Row():
            out = gr.Textbox(label="Output", show_copy_button=True)
        btn.click(  # pylint: disable=no-member
            fn=build_kg,
            inputs=[input_file, input_schema, info_extract_template, mode],
            outputs=out
        )

        gr.Markdown("""## 2. Retrieval augmented generation by hugegraph""")
        with gr.Row():
            with gr.Column(scale=2):
                inp = gr.Textbox(value="Tell me about Sarah.", label="Question")
                raw_out = gr.Textbox(label="Raw LLM Answer", show_copy_button=True)
                vector_only_out = gr.Textbox(label="Vector-only answer", show_copy_button=True)
                graph_only_out = gr.Textbox(label="Graph-only answer", show_copy_button=True)
                graph_vector_out = gr.Textbox(label="Graph-Vector answer", show_copy_button=True)
            with gr.Column(scale=1):
<<<<<<< HEAD
                raw_radio = gr.Radio(choices=["true", "false"], value="false",
                                     label="Raw LLM answer")
                vector_only_radio = gr.Radio(choices=["true", "false"], value="true",
                                             label="Vector-only answer")
                graph_only_radio = gr.Radio(choices=["true", "false"], value="false",
                                            label="Graph-only answer")
                graph_vector_radio = gr.Radio(choices=["true", "false"], value="false",
                                              label="Graph-Vector answer")
=======
                graph_search_radio = gr.Radio(choices=["true", "false"], value="false",
                                              label="Graph search")
>>>>>>> 1a2608c3
                btn = gr.Button("Retrieval augmented generation")
        btn.click(fn=graph_rag, inputs=[inp, raw_radio, vector_only_radio, graph_only_radio,
                                        graph_vector_radio],
                  outputs=[raw_out, vector_only_out, graph_only_out, graph_vector_out])  # pylint: disable=no-member

        gr.Markdown("""## 3. Others """)
        with gr.Row():
            inp = []
            out = gr.Textbox(label="Output", show_copy_button=True)
        btn = gr.Button("Initialize HugeGraph test data")
        btn.click(fn=init_hg_test_data, inputs=inp, outputs=out)  # pylint: disable=no-member

        with gr.Row():
            inp = gr.Textbox(value="g.V().limit(10)", label="Gremlin query")
            out = gr.Textbox(label="Output", show_copy_button=True)
        btn = gr.Button("Run gremlin query on HugeGraph")
        btn.click(fn=run_gremlin_query, inputs=inp, outputs=out)  # pylint: disable=no-member
    app = gr.mount_gradio_app(app, hugegraph_llm, path="/")
    # Note: set reload to False in production environment
    uvicorn.run(app, host=args.host, port=args.port)
    # TODO: we can't use reload now due to the config 'app' of uvicorn.run
    # uvicorn.run("rag_web_demo:app", host="0.0.0.0", port=8001, reload=True)<|MERGE_RESOLUTION|>--- conflicted
+++ resolved
@@ -380,7 +380,6 @@
                 graph_only_out = gr.Textbox(label="Graph-only answer", show_copy_button=True)
                 graph_vector_out = gr.Textbox(label="Graph-Vector answer", show_copy_button=True)
             with gr.Column(scale=1):
-<<<<<<< HEAD
                 raw_radio = gr.Radio(choices=["true", "false"], value="false",
                                      label="Raw LLM answer")
                 vector_only_radio = gr.Radio(choices=["true", "false"], value="true",
@@ -389,10 +388,6 @@
                                             label="Graph-only answer")
                 graph_vector_radio = gr.Radio(choices=["true", "false"], value="false",
                                               label="Graph-Vector answer")
-=======
-                graph_search_radio = gr.Radio(choices=["true", "false"], value="false",
-                                              label="Graph search")
->>>>>>> 1a2608c3
                 btn = gr.Button("Retrieval augmented generation")
         btn.click(fn=graph_rag, inputs=[inp, raw_radio, vector_only_radio, graph_only_radio,
                                         graph_vector_radio],
