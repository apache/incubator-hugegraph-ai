--- conflicted
+++ resolved
@@ -43,7 +43,7 @@
 
 
 def rag_answer(
-        text: str, raw_answer: bool, vector_only_answer: bool, graph_only_answer: bool, graph_vector_answer: bool
+    text: str, raw_answer: bool, vector_only_answer: bool, graph_only_answer: bool, graph_vector_answer: bool
 ) -> tuple:
     vector_search = vector_only_answer or graph_vector_answer
     graph_search = graph_only_answer or graph_vector_answer
@@ -137,11 +137,7 @@
                         headers=None, params=None, body=None, auth=None, origin_call=None) -> RAGResponse:
     # TODO: use fastapi.request / starlette instead?
     response = None
-<<<<<<< HEAD
     global return_dict
-=======
-    return_dict = RAGResponse()
->>>>>>> 245583b7
 
     log.debug("Request URL: %s", url)
     try:
@@ -157,15 +153,7 @@
         if origin_call is None:
             raise gr.Error(message)
         return return_dict
-<<<<<<< HEAD
-
-=======
-    if response is None:
-        # Unsupported method encountered
-        if origin_call is None:
-            raise gr.Error("Connection failed with error code: -1")
-        return return_dict
->>>>>>> 245583b7
+
     if 200 <= response.status_code < 300:
         message = "Connection successful. Configured finished."
         log.info(message)
@@ -337,7 +325,7 @@
 
         gr.Markdown("3. Set up the Embedding.")
         embedding_dropdown = gr.Dropdown(
-            choices=["openai", "qianfan_wenxin", "ollama"], value=settings.embedding_type, label="Embedding"
+            choices=["openai", "ollama", "qianfan_wenxin"], value=settings.embedding_type, label="Embedding"
         )
 
         @gr.render(inputs=[embedding_dropdown])
