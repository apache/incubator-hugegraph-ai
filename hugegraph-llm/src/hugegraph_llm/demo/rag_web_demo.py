# Licensed to the Apache Software Foundation (ASF) under one
# or more contributor license agreements.  See the NOTICE file
# distributed with this work for additional information
# regarding copyright ownership.  The ASF licenses this file
# to you under the Apache License, Version 2.0 (the
# "License"); you may not use this file except in compliance
# with the License.  You may obtain a copy of the License at
#
#   http://www.apache.org/licenses/LICENSE-2.0
#
# Unless required by applicable law or agreed to in writing,
# software distributed under the License is distributed on an
# "AS IS" BASIS, WITHOUT WARRANTIES OR CONDITIONS OF ANY
# KIND, either express or implied.  See the License for the
# specific language governing permissions and limitations
# under the License.


import json
import argparse
import os

import requests
import uvicorn
import docx
import gradio as gr
from fastapi import FastAPI

from hugegraph_llm.models.llms.init_llm import LLMs
from hugegraph_llm.models.embeddings.init_embedding import Embeddings
from hugegraph_llm.operators.graph_rag_task import GraphRAG
from hugegraph_llm.operators.kg_construction_task import KgBuilder
from hugegraph_llm.config import settings, resource_path
from hugegraph_llm.operators.llm_op.property_graph_extract import SCHEMA_EXAMPLE_PROMPT
from hugegraph_llm.utils.hugegraph_utils import (
    init_hg_test_data,
    run_gremlin_query,
    clean_hg_data
)
from hugegraph_llm.utils.log import log
from hugegraph_llm.utils.hugegraph_utils import get_hg_client
from hugegraph_llm.utils.vector_index_utils import clean_vector_index


def convert_bool_str(string):
    if string == "true":
        return True
    if string == "false":
        return False
    raise gr.Error(f"Invalid boolean string: {string}")


<<<<<<< HEAD
# TODO: support rest api for the functions below (Later -> function_call)
=======
# TODO: enhance/distinguish the "graph_rag" name to avoid confusion
>>>>>>> d6d79901
def graph_rag(text: str, raw_answer: str, vector_only_answer: str,
              graph_only_answer: str, graph_vector_answer):
    vector_search = convert_bool_str(vector_only_answer) or convert_bool_str(graph_vector_answer)
    graph_search = convert_bool_str(graph_only_answer) or convert_bool_str(graph_vector_answer)

    if raw_answer == "false" and not vector_search and not graph_search:
        gr.Warning("Please select at least one generate mode.")
        return "", "", "", ""
    searcher = GraphRAG()
    if vector_search:
        searcher.query_vector_index_for_rag()
    if graph_search:
        searcher.extract_keyword().match_keyword_to_id().query_graph_for_rag()
    searcher.merge_dedup_rerank().synthesize_answer(
        raw_answer=convert_bool_str(raw_answer),
        vector_only_answer=convert_bool_str(vector_only_answer),
        graph_only_answer=convert_bool_str(graph_only_answer),
        graph_vector_answer=convert_bool_str(graph_vector_answer)
    ).run(verbose=True, query=text)

    try:
        context = searcher.run(verbose=True, query=text)
        return (
            context.get("raw_answer", ""),
            context.get("vector_only_answer", ""),
            context.get("graph_only_answer", ""),
            context.get("graph_vector_answer", "")
        )
    except ValueError as e:
        log.error(e)
        raise gr.Error(str(e))
    except Exception as e:  # pylint: disable=broad-exception-caught
        log.error(e)
        raise gr.Error(f"An unexpected error occurred: {str(e)}")


def build_kg(file, schema, example_prompt, build_mode):  # pylint: disable=too-many-branches
    full_path = file.name
    if full_path.endswith(".txt"):
        with open(full_path, "r", encoding="utf-8") as f:
            text = f.read()
    elif full_path.endswith(".docx"):
        text = ""
        doc = docx.Document(full_path)
        for para in doc.paragraphs:
            text += para.text
            text += "\n"
    elif full_path.endswith(".pdf"):
        raise gr.Error("PDF will be supported later! Try to upload text/docx now")
    else:
        raise gr.Error("Please input txt or docx file.")
    builder = KgBuilder(LLMs().get_llm(), Embeddings().get_embedding(), get_hg_client())

    if build_mode != "Rebuild vertex index":
        if schema:
            try:
                schema = json.loads(schema.strip())
                builder.import_schema(from_user_defined=schema)
            except json.JSONDecodeError as e:
                log.error(e)
                builder.import_schema(from_hugegraph=schema)
        else:
            return "ERROR: please input schema."
    builder.chunk_split(text, "paragraph", "zh")

    # TODO: avoid hardcoding the "build_mode" strings (use var/constant instead)
    if build_mode == "Rebuild Vector":
        builder.fetch_graph_data()
    else:
        builder.extract_info(example_prompt, "property_graph")
    # "Test Mode", "Import Mode", "Clear and Import", "Rebuild Vector"
    if build_mode != "Test Mode":
        if build_mode in ("Clear and Import", "Rebuild Vector"):
            clean_vector_index()
        builder.build_vector_index()
    if build_mode == "Clear and Import":
        clean_hg_data()
    if build_mode in ("Clear and Import", "Import Mode"):
        builder.commit_to_hugegraph()
    if build_mode != "Test Mode":
        builder.build_vertex_id_semantic_index()
    log.debug(builder.operators)
    try:
        context = builder.run()
        return context
    except Exception as e:  # pylint: disable=broad-exception-caught
        log.error(e)
        raise gr.Error(str(e))


if __name__ == "__main__":
    parser = argparse.ArgumentParser()
    parser.add_argument("--host", type=str, default="0.0.0.0", help="host")
    parser.add_argument("--port", type=int, default=8001, help="port")
    args = parser.parse_args()
    app = FastAPI()

    with gr.Blocks() as hugegraph_llm:
        gr.Markdown(
            """# HugeGraph LLM RAG Demo
        1. Set up the HugeGraph server."""
        )
        with gr.Row():
            graph_config_input = [
                gr.Textbox(value=settings.graph_ip, label="ip"),
                gr.Textbox(value=str(settings.graph_port), label="port"),
                gr.Textbox(value=settings.graph_name, label="graph"),
                gr.Textbox(value=settings.graph_user, label="user"),
                gr.Textbox(value=settings.graph_pwd, label="pwd")
            ]
        graph_config_button = gr.Button("apply configuration")


        def test_api_connection(url, method="GET", ak=None, sk=None, headers=None, body=None):
            # TODO: use fastapi.request / starlette instead? (Also add a try-catch here)
            log.debug("Request URL: %s", url)
            if method.upper() == "GET":
                response = requests.get(url, headers=headers, timeout=5)
            elif method.upper() == "POST":
                response = requests.post(url, headers=headers, json=body, timeout=5)
            else:
                log.error("Unsupported method: %s", method)
                return

            if 200 <= response.status_code < 300:
                log.info("Connection successful. Configured finished.")
                gr.Info("Connection successful. Configured finished.")
            else:
                log.error("Connection failed with status code: %s", response.status_code)
                # pylint: disable=pointless-exception-statement
                gr.Error(f"Connection failed with status code: {response.status_code}")


        def apply_graph_configuration(ip, port, name, user, pwd):
            settings.graph_ip = ip
            settings.graph_port = int(port)
            settings.graph_name = name
            settings.graph_user = user
            settings.graph_pwd = pwd
            test_url = f"http://{ip}:{port}/graphs/{name}/schema"
            test_api_connection(test_url)
            settings.update_env()


        graph_config_button.click(apply_graph_configuration, inputs=graph_config_input)  # pylint: disable=no-member

        gr.Markdown("2. Set up the LLM.")
        llm_dropdown = gr.Dropdown(
            choices=["openai", "qianfan_wenxin", "ollama"],
            value=settings.llm_type,
            label="LLM"
        )


        @gr.render(inputs=[llm_dropdown])
        def llm_settings(llm_type):
            settings.llm_type = llm_type
            if llm_type == "openai":
                with gr.Row():
                    llm_config_input = [
                        gr.Textbox(value=settings.openai_api_key, label="api_key", type="password"),
                        gr.Textbox(value=settings.openai_api_base, label="api_base"),
                        gr.Textbox(value=settings.openai_language_model, label="model_name"),
                        gr.Textbox(value=settings.openai_max_tokens, label="max_token"),
                    ]
            elif llm_type == "ollama":
                with gr.Row():
                    llm_config_input = [
                        gr.Textbox(value=settings.ollama_host, label="host"),
                        gr.Textbox(value=str(settings.ollama_port), label="port"),
                        gr.Textbox(value=settings.ollama_language_model, label="model_name"),
                        gr.Textbox(value="", visible=False)
                    ]
            elif llm_type == "qianfan_wenxin":
                with gr.Row():
                    llm_config_input = [
                        gr.Textbox(value=settings.qianfan_api_key, label="api_key",
                                   type="password"),
                        gr.Textbox(value=settings.qianfan_secret_key, label="secret_key",
                                   type="password"),
                        gr.Textbox(value=settings.qianfan_language_model, label="model_name"),
                        gr.Textbox(value="", visible=False)
                    ]
                log.debug(llm_config_input)
            else:
                llm_config_input = []
            llm_config_button = gr.Button("apply configuration")

            def apply_llm_configuration(arg1, arg2, arg3, arg4):
                llm_option = settings.llm_type

                if llm_option == "openai":
                    settings.openai_api_key = arg1
                    settings.openai_api_base = arg2
                    settings.openai_language_model = arg3
                    settings.openai_max_tokens = int(arg4)
                    test_url = settings.openai_api_base + "/models"
                    headers = {"Authorization": f"Bearer {arg1}"}
                    test_api_connection(test_url, headers=headers, ak=arg1)
                elif llm_option == "qianfan_wenxin":
                    settings.qianfan_api_key = arg1
                    settings.qianfan_secret_key = arg2
                    settings.qianfan_language_model = arg3
                    # TODO: test the connection
                    # test_url = "https://aip.baidubce.com/oauth/2.0/token"  # POST
                elif llm_option == "ollama":
                    settings.ollama_host = arg1
                    settings.ollama_port = int(arg2)
                    settings.ollama_language_model = arg3
                gr.Info("configured!")
                settings.update_env()

            llm_config_button.click(apply_llm_configuration, inputs=llm_config_input)  # pylint: disable=no-member


        gr.Markdown("3. Set up the Embedding.")
        embedding_dropdown = gr.Dropdown(
            choices=["openai", "ollama", "qianfan_wenxin"],
            value=settings.embedding_type,
            label="Embedding"
        )


        @gr.render(inputs=[embedding_dropdown])
        def embedding_settings(embedding_type):
            settings.embedding_type = embedding_type
            if embedding_type == "openai":
                with gr.Row():
                    embedding_config_input = [
                        gr.Textbox(value=settings.openai_api_key, label="api_key", type="password"),
                        gr.Textbox(value=settings.openai_api_base, label="api_base"),
                        gr.Textbox(value=settings.openai_embedding_model, label="model_name")
                    ]
            elif embedding_type == "qianfan_wenxin":
                with gr.Row():
                    embedding_config_input = [
                        gr.Textbox(value=settings.qianfan_api_key, label="api_key",
                                   type="password"),
                        gr.Textbox(value=settings.qianfan_secret_key, label="secret_key",
                                   type="password"),
                        gr.Textbox(value=settings.qianfan_embedding_model, label="model_name"),
                    ]
            elif embedding_type == "ollama":
                with gr.Row():
                    embedding_config_input = [
                        gr.Textbox(value=settings.ollama_host, label="host"),
                        gr.Textbox(value=str(settings.ollama_port), label="port"),
                        gr.Textbox(value=settings.ollama_embedding_model, label="model_name"),
                    ]
            else:
                embedding_config_input = []
            embedding_config_button = gr.Button("apply configuration")

            def apply_embedding_configuration(arg1, arg2, arg3):
                embedding_option = settings.embedding_type
                if embedding_option == "openai":
                    settings.openai_api_key = arg1
                    settings.openai_api_base = arg2
                    settings.openai_embedding_model = arg3
                    test_url = settings.openai_api_base + "/models"
                    headers = {"Authorization": f"Bearer {arg1}"}
                    test_api_connection(test_url, headers=headers, ak=arg1)
                elif embedding_option == "ollama":
                    settings.ollama_host = arg1
                    settings.ollama_port = int(arg2)
                    settings.ollama_embedding_model = arg3
                elif embedding_option == "qianfan_wenxin":
                    settings.qianfan_access_token = arg1
                    settings.qianfan_embed_url = arg2
                settings.update_env()

                gr.Info("configured!")

            embedding_config_button.click(apply_embedding_configuration,  # pylint: disable=no-member
                                          inputs=embedding_config_input)


        gr.Markdown(
<<<<<<< HEAD
            """## 1. Build KG(graph) & vector/index
=======
            """## 1. Build vector/graph RAG (💡)
>>>>>>> d6d79901
- Document: Input document file which should be TXT or DOCX.
- Schema: Accepts two types of text as below:
    - User-defined JSON format Schema.
    - Specify the name of the HugeGraph graph instance, it will automatically get the schema from it.
- Info extract head: The head of prompt of info extracting.
- Build mode: 
    - Test Mode: Only extract vertices and edges from the file into memory (without building the vector index or 
    writing data into HugeGraph)
    - Import Mode: Extract the data and append it to HugeGraph & the vector index (without clearing any existing data)
    - Clear and Import: Clear all existed RAG data(vector + graph), then rebuild them from the current input
    - Rebuild Vector: Only rebuild vector index. (keep the graph data intact)
"""
        )

        SCHEMA = """{
  "vertexlabels": [
    {
      "id":1,
      "name": "person",
      "id_strategy": "PRIMARY_KEY",
      "primary_keys":["name"],
      "properties": ["name","age","occupation"]
    },
    {
      "id":2,
      "name": "webpage",
      "id_strategy":"PRIMARY_KEY",
      "primary_keys":["name"],
      "properties": ["name","url"]
    }
  ],
  "edgelabels": [
    {
      "id": 1,
      "name": "roommate",
      "source_label": "person",
      "target_label": "person",
      "properties": ["date"]
    },
    {
      "id": 2,
      "name": "link",
      "source_label": "webpage",
      "target_label": "person",
      "properties": []
    }
  ]
}"""

        with gr.Row():
            input_file = gr.File(value=os.path.join(resource_path, "demo", "test.txt"),
                                 label="Document")
            input_schema = gr.Textbox(value=SCHEMA, label="Schema")
            info_extract_template = gr.Textbox(value=SCHEMA_EXAMPLE_PROMPT,
                                               label="Info extract head")
            with gr.Column():
                mode = gr.Radio(choices=["Test Mode", "Import Mode", "Clear and Import", "Rebuild Vector"],
                                value="Test Mode", label="Build mode")
                btn = gr.Button("Build Vector/Graph RAG")
        with gr.Row():
            out = gr.Textbox(label="Output", show_copy_button=True)
        btn.click(  # pylint: disable=no-member
            fn=build_kg,
            inputs=[input_file, input_schema, info_extract_template, mode],
            outputs=out
        )

<<<<<<< HEAD
        gr.Markdown("""## 2. RAG Answer by HugeGraph""")
=======
        gr.Markdown("""## 2. RAG with HugeGraph 📖""")
>>>>>>> d6d79901
        with gr.Row():
            with gr.Column(scale=2):
                inp = gr.Textbox(value="Tell me about Sarah.", label="Question", show_copy_button=True)
                raw_out = gr.Textbox(label="Basic LLM Answer", show_copy_button=True)
                vector_only_out = gr.Textbox(label="Vector-only Answer", show_copy_button=True)
                graph_only_out = gr.Textbox(label="Graph-only Answer", show_copy_button=True)
                graph_vector_out = gr.Textbox(label="Graph-Vector Answer", show_copy_button=True)
            with gr.Column(scale=1):
                raw_radio = gr.Radio(choices=["true", "false"], value="false",
                                     label="Basic LLM Answer")
                vector_only_radio = gr.Radio(choices=["true", "false"], value="true",
                                             label="Vector-only Answer")
                graph_only_radio = gr.Radio(choices=["true", "false"], value="false",
                                            label="Graph-only Answer")
                graph_vector_radio = gr.Radio(choices=["true", "false"], value="false",
<<<<<<< HEAD
                                              label="Graph-Vector answer")
                btn = gr.Button("Retrieval augmented generation")
        btn.click(fn=graph_rag, inputs=[inp, raw_radio,
                                        vector_only_radio, graph_only_radio,  # pylint: disable=no-member
                                        graph_vector_radio],
                  outputs=[raw_out, vector_only_out, graph_only_out, graph_vector_out])

        gr.Markdown("""## 3. Other function """)
=======
                                              label="Graph-Vector Answer")
                btn = gr.Button("Answer Question")
        btn.click(fn=graph_rag, inputs=[inp, raw_radio, vector_only_radio, graph_only_radio, # pylint: disable=no-member
                                        graph_vector_radio],
                  outputs=[raw_out, vector_only_out, graph_only_out, graph_vector_out])

        gr.Markdown("""## 3. Others (🚧) """)
>>>>>>> d6d79901
        with gr.Row():
            with gr.Column():
                inp = gr.Textbox(value="g.V().limit(10)", label="Gremlin query", show_copy_button=True)
                format = gr.Checkbox(label="Format JSON", value=True)
            out = gr.Textbox(label="Output", show_copy_button=True)
        btn = gr.Button("Run gremlin query on HugeGraph")
        btn.click(fn=run_gremlin_query, inputs=[inp, format], outputs=out)  # pylint: disable=no-member

        with gr.Row():
            inp = []
            out = gr.Textbox(label="Output", show_copy_button=True)
        btn = gr.Button("(BETA) Init HugeGraph test data (🚧WIP)")
        btn.click(fn=init_hg_test_data, inputs=inp, outputs=out)  # pylint: disable=no-member

    app = gr.mount_gradio_app(app, hugegraph_llm, path="/")
    # Note: set reload to False in production environment
    uvicorn.run(app, host=args.host, port=args.port)
    # TODO: we can't use reload now due to the config 'app' of uvicorn.run
    # uvicorn.run("rag_web_demo:app", host="0.0.0.0", port=8001, reload=True)<|MERGE_RESOLUTION|>--- conflicted
+++ resolved
@@ -50,11 +50,7 @@
     raise gr.Error(f"Invalid boolean string: {string}")
 
 
-<<<<<<< HEAD
-# TODO: support rest api for the functions below (Later -> function_call)
-=======
 # TODO: enhance/distinguish the "graph_rag" name to avoid confusion
->>>>>>> d6d79901
 def graph_rag(text: str, raw_answer: str, vector_only_answer: str,
               graph_only_answer: str, graph_vector_answer):
     vector_search = convert_bool_str(vector_only_answer) or convert_bool_str(graph_vector_answer)
@@ -333,11 +329,7 @@
 
 
         gr.Markdown(
-<<<<<<< HEAD
-            """## 1. Build KG(graph) & vector/index
-=======
             """## 1. Build vector/graph RAG (💡)
->>>>>>> d6d79901
 - Document: Input document file which should be TXT or DOCX.
 - Schema: Accepts two types of text as below:
     - User-defined JSON format Schema.
@@ -405,11 +397,7 @@
             outputs=out
         )
 
-<<<<<<< HEAD
-        gr.Markdown("""## 2. RAG Answer by HugeGraph""")
-=======
         gr.Markdown("""## 2. RAG with HugeGraph 📖""")
->>>>>>> d6d79901
         with gr.Row():
             with gr.Column(scale=2):
                 inp = gr.Textbox(value="Tell me about Sarah.", label="Question", show_copy_button=True)
@@ -425,16 +413,6 @@
                 graph_only_radio = gr.Radio(choices=["true", "false"], value="false",
                                             label="Graph-only Answer")
                 graph_vector_radio = gr.Radio(choices=["true", "false"], value="false",
-<<<<<<< HEAD
-                                              label="Graph-Vector answer")
-                btn = gr.Button("Retrieval augmented generation")
-        btn.click(fn=graph_rag, inputs=[inp, raw_radio,
-                                        vector_only_radio, graph_only_radio,  # pylint: disable=no-member
-                                        graph_vector_radio],
-                  outputs=[raw_out, vector_only_out, graph_only_out, graph_vector_out])
-
-        gr.Markdown("""## 3. Other function """)
-=======
                                               label="Graph-Vector Answer")
                 btn = gr.Button("Answer Question")
         btn.click(fn=graph_rag, inputs=[inp, raw_radio, vector_only_radio, graph_only_radio, # pylint: disable=no-member
@@ -442,7 +420,6 @@
                   outputs=[raw_out, vector_only_out, graph_only_out, graph_vector_out])
 
         gr.Markdown("""## 3. Others (🚧) """)
->>>>>>> d6d79901
         with gr.Row():
             with gr.Column():
                 inp = gr.Textbox(value="g.V().limit(10)", label="Gremlin query", show_copy_button=True)
