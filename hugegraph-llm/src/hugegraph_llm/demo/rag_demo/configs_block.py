--- conflicted
+++ resolved
@@ -45,14 +45,9 @@
     gr.Info("Test connection successful~")
     return 200
 
-<<<<<<< HEAD
-
-def test_litellm_chat(api_key, api_base, model_name, max_tokens) -> int:
-=======
 def test_litellm_chat(api_key, api_base, model_name, max_tokens: int) -> int:
     llm_client = LiteLLMClient(
             api_key = api_key,
->>>>>>> 1f76135d
             api_base = api_base,
             model_name = model_name,
     try:
