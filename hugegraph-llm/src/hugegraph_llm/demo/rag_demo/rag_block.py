# Licensed to the Apache Software Foundation (ASF) under one
# or more contributor license agreements.  See the NOTICE file
# distributed with this work for additional information
# regarding copyright ownership.  The ASF licenses this file
# to you under the Apache License, Version 2.0 (the
# "License"); you may not use this file except in compliance
# with the License.  You may obtain a copy of the License at
#
#   http://www.apache.org/licenses/LICENSE-2.0
#
# Unless required by applicable law or agreed to in writing,
# software distributed under the License is distributed on an
# "AS IS" BASIS, WITHOUT WARRANTIES OR CONDITIONS OF ANY
# KIND, either express or implied.  See the License for the
# specific language governing permissions and limitations
# under the License.

# pylint: disable=E1101

import os
from typing import Tuple, Literal, Optional

import gradio as gr
import pandas as pd
from gradio.utils import NamedString

from hugegraph_llm.config import resource_path, prompt, settings
from hugegraph_llm.operators.graph_rag_task import RAGPipeline
from hugegraph_llm.utils.log import log


def rag_answer(
        text: str,
        raw_answer: bool,
        vector_only_answer: bool,
        graph_only_answer: bool,
        graph_vector_answer: bool,
        graph_ratio: float,
        rerank_method: Literal["bleu", "reranker"],
        near_neighbor_first: bool,
        custom_related_information: str,
        answer_prompt: str,
        keywords_extract_prompt: str,
) -> Tuple:
    """
    Generate an answer using the RAG (Retrieval-Augmented Generation) pipeline.
    1. Initialize the RAGPipeline.
    2. Select vector search or graph search based on parameters.
    3. Merge, deduplicate, and rerank the results.
    4. Synthesize the final answer.
    5. Run the pipeline and return the results.
    """
    should_update_prompt = prompt.default_question != text or prompt.answer_prompt != answer_prompt or prompt.keywords_extract_prompt != keywords_extract_prompt
    if should_update_prompt or prompt.custom_rerank_info != custom_related_information:
        prompt.custom_rerank_info = custom_related_information
        prompt.default_question = text
        prompt.answer_prompt = answer_prompt
        prompt.keywords_extract_prompt = keywords_extract_prompt
        prompt.update_yaml_file()

    vector_search = vector_only_answer or graph_vector_answer
    graph_search = graph_only_answer or graph_vector_answer
    if raw_answer is False and not vector_search and not graph_search:
        gr.Warning("Please select at least one generate mode.")
        return "", "", "", ""

    rag = RAGPipeline()
    if vector_search:
        rag.query_vector_index()
    if graph_search:
<<<<<<< HEAD
        rag.extract_keywords().keywords_to_vid().import_schema(settings.graph_name).query_graphdb()
=======
        rag.extract_keywords(extract_template=keywords_extract_prompt).keywords_to_vid().query_graphdb()
>>>>>>> ef562630
    # TODO: add more user-defined search strategies
    rag.merge_dedup_rerank(graph_ratio, rerank_method, near_neighbor_first, custom_related_information)
    rag.synthesize_answer(raw_answer, vector_only_answer, graph_only_answer, graph_vector_answer, answer_prompt)

    try:
        context = rag.run(verbose=True, query=text, vector_search=vector_search, graph_search=graph_search)
        if context.get("switch_to_bleu"):
            gr.Warning("Online reranker fails, automatically switches to local bleu rerank.")
        return (
            context.get("raw_answer", ""),
            context.get("vector_only_answer", ""),
            context.get("graph_only_answer", ""),
            context.get("graph_vector_answer", ""),
        )
    except ValueError as e:
        log.critical(e)
        raise gr.Error(str(e))
    except Exception as e:
        log.critical(e)
        raise gr.Error(f"An unexpected error occurred: {str(e)}")


def create_rag_block():
    # pylint: disable=R0915 (too-many-statements)
    gr.Markdown("""## 1. HugeGraph RAG Query""")
    with gr.Row():
        with gr.Column(scale=2):
            inp = gr.Textbox(value=prompt.default_question, label="Question", show_copy_button=True, lines=2)
            raw_out = gr.Textbox(label="Basic LLM Answer", show_copy_button=True)
            vector_only_out = gr.Textbox(label="Vector-only Answer", show_copy_button=True)
            graph_only_out = gr.Textbox(label="Graph-only Answer", show_copy_button=True)
            graph_vector_out = gr.Textbox(label="Graph-Vector Answer", show_copy_button=True)

            answer_prompt_input = gr.Textbox(
                value=prompt.answer_prompt, label="Query Prompt", show_copy_button=True, lines=7
            )
            keywords_extract_prompt_input = gr.Textbox(
                value=prompt.keywords_extract_prompt, label="Keywords Extraction Prompt", show_copy_button=True, lines=7
            )
        with gr.Column(scale=1):
            with gr.Row():
                raw_radio = gr.Radio(choices=[True, False], value=False, label="Basic LLM Answer")
                vector_only_radio = gr.Radio(choices=[True, False], value=False, label="Vector-only Answer")
            with gr.Row():
                graph_only_radio = gr.Radio(choices=[True, False], value=True, label="Graph-only Answer")
                graph_vector_radio = gr.Radio(choices=[True, False], value=False, label="Graph-Vector Answer")

            def toggle_slider(enable):
                return gr.update(interactive=enable)

            with gr.Column():
                with gr.Row():
                    online_rerank = os.getenv("reranker_type")
                    rerank_method = gr.Dropdown(
                        choices=["bleu", ("rerank (online)", "reranker")] if online_rerank else ["bleu"],
                        value="reranker" if online_rerank else "bleu",
                        label="Rerank method",
                    )
                    graph_ratio = gr.Slider(0, 1, 0.6, label="Graph Ratio", step=0.1, interactive=False)

                graph_vector_radio.change(
                    toggle_slider, inputs=graph_vector_radio, outputs=graph_ratio
                )  # pylint: disable=no-member
                near_neighbor_first = gr.Checkbox(
                    value=False,
                    label="Near neighbor first(Optional)",
                    info="One-depth neighbors > two-depth neighbors",
                )
                custom_related_information = gr.Text(
                    prompt.custom_rerank_info,
                    label="Query related information(Optional)",
                )
                btn = gr.Button("Answer Question", variant="primary")

    btn.click(  # pylint: disable=no-member
        fn=rag_answer,
        inputs=[
            inp,
            raw_radio,
            vector_only_radio,
            graph_only_radio,
            graph_vector_radio,
            graph_ratio,
            rerank_method,
            near_neighbor_first,
            custom_related_information,
            answer_prompt_input,
            keywords_extract_prompt_input
        ],
        outputs=[raw_out, vector_only_out, graph_only_out, graph_vector_out],
    )

    gr.Markdown("""## 2. (Batch) Back-testing )
    > 1. Download the template file & fill in the questions you want to test.
    > 2. Upload the file & click the button to generate answers. (Preview shows the first 40 lines)
    > 3. The answer options are the same as the above RAG/Q&A frame 
    """)
    tests_df_headers = [
        "Question",
        "Expected Answer",
        "Basic LLM Answer",
        "Vector-only Answer",
        "Graph-only Answer",
        "Graph-Vector Answer",
    ]
    answers_path = os.path.join(resource_path, "demo", "questions_answers.xlsx")
    questions_path = os.path.join(resource_path, "demo", "questions.xlsx")
    questions_template_path = os.path.join(resource_path, "demo", "questions_template.xlsx")

    def read_file_to_excel(file: NamedString, line_count: Optional[int] = None):
        df = None
        if not file:
            return pd.DataFrame(), 1
        if file.name.endswith(".xlsx"):
            df = pd.read_excel(file.name, nrows=line_count) if file else pd.DataFrame()
        elif file.name.endswith(".csv"):
            df = pd.read_csv(file.name, nrows=line_count) if file else pd.DataFrame()
        df.to_excel(questions_path, index=False)
        if df.empty:
            df = pd.DataFrame([[""] * len(tests_df_headers)], columns=tests_df_headers)
        else:
            df.columns = tests_df_headers
        # truncate the dataframe if it's too long
        if len(df) > 40:
            return df.head(40), 40
        return df, len(df)

    def change_showing_excel(line_count):
        if os.path.exists(answers_path):
            df = pd.read_excel(answers_path, nrows=line_count)
        elif os.path.exists(questions_path):
            df = pd.read_excel(questions_path, nrows=line_count)
        else:
            df = pd.read_excel(questions_template_path, nrows=line_count)
        return df

    def several_rag_answer(
            is_raw_answer: bool,
            is_vector_only_answer: bool,
            is_graph_only_answer: bool,
            is_graph_vector_answer: bool,
            graph_ratio: float,
            rerank_method: Literal["bleu", "reranker"],
            near_neighbor_first: bool,
            custom_related_information: str,
            answer_prompt: str,
            keywords_extract_prompt: str,
            progress=gr.Progress(track_tqdm=True),
            answer_max_line_count: int = 1,
    ):
        df = pd.read_excel(questions_path, dtype=str)
        total_rows = len(df)
        for index, row in df.iterrows():
            question = row.iloc[0]
            basic_llm_answer, vector_only_answer, graph_only_answer, graph_vector_answer = rag_answer(
                question,
                is_raw_answer,
                is_vector_only_answer,
                is_graph_only_answer,
                is_graph_vector_answer,
                graph_ratio,
                rerank_method,
                near_neighbor_first,
                custom_related_information,
                answer_prompt,
                keywords_extract_prompt,
            )
            df.at[index, "Basic LLM Answer"] = basic_llm_answer
            df.at[index, "Vector-only Answer"] = vector_only_answer
            df.at[index, "Graph-only Answer"] = graph_only_answer
            df.at[index, "Graph-Vector Answer"] = graph_vector_answer
            progress((index + 1, total_rows))
        answers_path = os.path.join(resource_path, "demo", "questions_answers.xlsx")
        df.to_excel(answers_path, index=False)
        return df.head(answer_max_line_count), answers_path

    with gr.Row():
        with gr.Column():
            questions_file = gr.File(file_types=[".xlsx", ".csv"], label="Questions File (.xlsx & csv)")
        with gr.Column():
            test_template_file = os.path.join(resource_path, "demo", "questions_template.xlsx")
            gr.File(value=test_template_file, label="Download Template File")
            answer_max_line_count = gr.Number(1, label="Max Lines To Show", minimum=1, maximum=40)
            answers_btn = gr.Button("Generate Answer (Batch)", variant="primary")
    # TODO: Set individual progress bars for dataframe
    qa_dataframe = gr.DataFrame(label="Questions & Answers (Preview)", headers=tests_df_headers)
    answers_btn.click(
        several_rag_answer,
        inputs=[
            raw_radio,
            vector_only_radio,
            graph_only_radio,
            graph_vector_radio,
            graph_ratio,
            rerank_method,
            near_neighbor_first,
            custom_related_information,
            answer_prompt_input,
            keywords_extract_prompt_input,
            answer_max_line_count,
        ],
        outputs=[qa_dataframe, gr.File(label="Download Answered File", min_width=40)],
    )
    questions_file.change(read_file_to_excel, questions_file, [qa_dataframe, answer_max_line_count])
    answer_max_line_count.change(change_showing_excel, answer_max_line_count, qa_dataframe)
    return inp, answer_prompt_input, keywords_extract_prompt_input<|MERGE_RESOLUTION|>--- conflicted
+++ resolved
@@ -68,11 +68,7 @@
     if vector_search:
         rag.query_vector_index()
     if graph_search:
-<<<<<<< HEAD
-        rag.extract_keywords().keywords_to_vid().import_schema(settings.graph_name).query_graphdb()
-=======
-        rag.extract_keywords(extract_template=keywords_extract_prompt).keywords_to_vid().query_graphdb()
->>>>>>> ef562630
+        rag.extract_keywords(extract_template=keywords_extract_prompt).keywords_to_vid().import_schema(settings.graph_name).query_graphdb()
     # TODO: add more user-defined search strategies
     rag.merge_dedup_rerank(graph_ratio, rerank_method, near_neighbor_first, custom_related_information)
     rag.synthesize_answer(raw_answer, vector_only_answer, graph_only_answer, graph_vector_answer, answer_prompt)
