--- conflicted
+++ resolved
@@ -81,14 +81,10 @@
     if vector_search:
         rag.query_vector_index()
     if graph_search:
-<<<<<<< HEAD
-        rag.extract_keywords(extract_template=keywords_extract_prompt).keywords_to_vid().import_schema(
-            huge_settings.graph_name).query_graphdb(with_gremlin_template=with_gremlin_template)
-=======
         text2gremlin_worker = GremlinGenerator()
         try:
             context = (text2gremlin_worker
-                       .import_schema(from_hugegraph=settings.graph_name)
+                       .import_schema(from_hugegraph=huge_settings.graph_name)
                        .example_index_query(num_examples=1)
                        .gremlin_generate_synthesize()
                        .gremlin_execute()
@@ -102,9 +98,8 @@
         if context["graph_result_flag"] == 0:
             (rag.extract_keywords(extract_template=keywords_extract_prompt)
              .keywords_to_vid()
-             .import_schema(settings.graph_name)
+             .import_schema(huge_settings.graph_name)
              .query_graphdb(with_gremlin_template=with_gremlin_template))
->>>>>>> 7d7df958
     # TODO: add more user-defined search strategies
     rag.merge_dedup_rerank(graph_ratio, rerank_method, near_neighbor_first, )
     rag.synthesize_answer(raw_answer, vector_only_answer, graph_only_answer, graph_vector_answer, answer_prompt)
