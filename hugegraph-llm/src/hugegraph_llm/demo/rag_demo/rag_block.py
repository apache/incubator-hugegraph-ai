# Licensed to the Apache Software Foundation (ASF) under one
# or more contributor license agreements.  See the NOTICE file
# distributed with this work for additional information
# regarding copyright ownership.  The ASF licenses this file
# to you under the Apache License, Version 2.0 (the
# "License"); you may not use this file except in compliance
# with the License.  You may obtain a copy of the License at
#
#   http://www.apache.org/licenses/LICENSE-2.0
#
# Unless required by applicable law or agreed to in writing,
# software distributed under the License is distributed on an
# "AS IS" BASIS, WITHOUT WARRANTIES OR CONDITIONS OF ANY
# KIND, either express or implied.  See the License for the
# specific language governing permissions and limitations
# under the License.

# pylint: disable=E1101

import os
from typing import AsyncGenerator, Tuple, Literal, Optional

import gradio as gr
import pandas as pd
from gradio.utils import NamedString

from hugegraph_llm.config import resource_path, prompt, huge_settings, llm_settings
from hugegraph_llm.operators.graph_rag_task import RAGPipeline
from hugegraph_llm.utils.decorators import with_task_id
from hugegraph_llm.operators.llm_op.answer_synthesize import AnswerSynthesize
from hugegraph_llm.utils.log import log


def rag_answer(
    text: str,
    raw_answer: bool,
    vector_only_answer: bool,
    graph_only_answer: bool,
    graph_vector_answer: bool,
    graph_ratio: float,
    rerank_method: Literal["bleu", "reranker"],
    near_neighbor_first: bool,
    custom_related_information: str,
    answer_prompt: str,
    keywords_extract_prompt: str,
    gremlin_tmpl_num: Optional[int] = 2,
    gremlin_prompt: Optional[str] = None,
    max_graph_items=30,
    topk_return_results=20,
    vector_dis_threshold=0.9,
    topk_per_keyword=1,
) -> Tuple:
    """
    Generate an answer using the RAG (Retrieval-Augmented Generation) pipeline.
    1. Initialize the RAGPipeline.
    2. Select vector search or graph search based on parameters.
    3. Merge, deduplicate, and rerank the results.
    4. Synthesize the final answer.
    5. Run the pipeline and return the results.
    """
    graph_search, gremlin_prompt, vector_search = update_ui_configs(
        answer_prompt,
        custom_related_information,
        graph_only_answer,
        graph_vector_answer,
        gremlin_prompt,
        keywords_extract_prompt,
        text,
        vector_only_answer,
    )
    if raw_answer is False and not vector_search and not graph_search:
        gr.Warning("Please select at least one generate mode.")
        return "", "", "", ""

    rag = RAGPipeline()
    if vector_search:
        rag.query_vector_index()
    if graph_search:
        rag.extract_keywords(extract_template=keywords_extract_prompt).keywords_to_vid(
            vector_dis_threshold=vector_dis_threshold,
            topk_per_keyword=topk_per_keyword,
        ).import_schema(huge_settings.graph_name).query_graphdb(
            num_gremlin_generate_example=gremlin_tmpl_num,
            gremlin_prompt=gremlin_prompt,
            max_graph_items=max_graph_items,
        )
    # TODO: add more user-defined search strategies
    rag.merge_dedup_rerank(
        graph_ratio=graph_ratio,
        rerank_method=rerank_method,
        near_neighbor_first=near_neighbor_first,
        topk_return_results=topk_return_results,
    )
    rag.synthesize_answer(raw_answer, vector_only_answer, graph_only_answer, graph_vector_answer, answer_prompt)

    try:
        context = rag.run(
            verbose=True,
            query=text,
            vector_search=vector_search,
            graph_search=graph_search,
            max_graph_items=max_graph_items,
        )
        if context.get("switch_to_bleu"):
            gr.Warning("Online reranker fails, automatically switches to local bleu rerank.")
        return (
            context.get("raw_answer", ""),
            context.get("vector_only_answer", ""),
            context.get("graph_only_answer", ""),
            context.get("graph_vector_answer", ""),
        )
    except ValueError as e:
        log.critical(e)
        raise gr.Error(str(e))
    except Exception as e:
        log.critical(e)
        raise gr.Error(f"An unexpected error occurred: {str(e)}")


def update_ui_configs(
    answer_prompt,
    custom_related_information,
    graph_only_answer,
    graph_vector_answer,
    gremlin_prompt,
    keywords_extract_prompt,
    text,
    vector_only_answer,
):
    gremlin_prompt = gremlin_prompt or prompt.gremlin_generate_prompt
    should_update_prompt = (
        prompt.default_question != text
        or prompt.answer_prompt != answer_prompt
        or prompt.keywords_extract_prompt != keywords_extract_prompt
        or prompt.gremlin_generate_prompt != gremlin_prompt
        or prompt.custom_rerank_info != custom_related_information
    )
    if should_update_prompt:
        prompt.custom_rerank_info = custom_related_information
        prompt.default_question = text
        prompt.answer_prompt = answer_prompt
        prompt.keywords_extract_prompt = keywords_extract_prompt
        prompt.gremlin_generate_prompt = gremlin_prompt
        prompt.update_yaml_file()
    vector_search = vector_only_answer or graph_vector_answer
    graph_search = graph_only_answer or graph_vector_answer
    return graph_search, gremlin_prompt, vector_search


async def rag_answer_streaming(
    text: str,
    raw_answer: bool,
    vector_only_answer: bool,
    graph_only_answer: bool,
    graph_vector_answer: bool,
    graph_ratio: float,
    rerank_method: Literal["bleu", "reranker"],
    near_neighbor_first: bool,
    custom_related_information: str,
    answer_prompt: str,
    keywords_extract_prompt: str,
    gremlin_tmpl_num: Optional[int] = 2,
    gremlin_prompt: Optional[str] = None,
) -> AsyncGenerator[Tuple[str, str, str, str], None]:
    """
    Generate an answer using the RAG (Retrieval-Augmented Generation) pipeline.
    1. Initialize the RAGPipeline.
    2. Select vector search or graph search based on parameters.
    3. Merge, deduplicate, and rerank the results.
    4. Synthesize the final answer.
    5. Run the pipeline and return the results.
    """
<<<<<<< HEAD
=======

>>>>>>> 927e17cd
    graph_search, gremlin_prompt, vector_search = update_ui_configs(
        answer_prompt,
        custom_related_information,
        graph_only_answer,
        graph_vector_answer,
        gremlin_prompt,
        keywords_extract_prompt,
        text,
        vector_only_answer,
    )
    if raw_answer is False and not vector_search and not graph_search:
        gr.Warning("Please select at least one generate mode.")
        yield "", "", "", ""
        return

    rag = RAGPipeline()
    if vector_search:
        rag.query_vector_index()
    if graph_search:
        rag.extract_keywords(extract_template=keywords_extract_prompt).keywords_to_vid().import_schema(
            huge_settings.graph_name
        ).query_graphdb(
            num_gremlin_generate_example=gremlin_tmpl_num,
            gremlin_prompt=gremlin_prompt,
        )
    rag.merge_dedup_rerank(
        graph_ratio,
        rerank_method,
        near_neighbor_first,
    )
    # rag.synthesize_answer(raw_answer, vector_only_answer, graph_only_answer, graph_vector_answer, answer_prompt)

    try:
        context = rag.run(verbose=True, query=text, vector_search=vector_search, graph_search=graph_search)
        if context.get("switch_to_bleu"):
            gr.Warning("Online reranker fails, automatically switches to local bleu rerank.")
        answer_synthesize = AnswerSynthesize(
            raw_answer=raw_answer,
            vector_only_answer=vector_only_answer,
            graph_only_answer=graph_only_answer,
            graph_vector_answer=graph_vector_answer,
            prompt_template=answer_prompt,
        )
        async for context in answer_synthesize.run_streaming(context):
            if context.get("switch_to_bleu"):
                gr.Warning("Online reranker fails, automatically switches to local bleu rerank.")
            yield (
                context.get("raw_answer", ""),
                context.get("vector_only_answer", ""),
                context.get("graph_only_answer", ""),
                context.get("graph_vector_answer", ""),
            )
    except ValueError as e:
        log.critical(e)
        raise gr.Error(str(e))
    except Exception as e:
        log.critical(e)
        raise gr.Error(f"An unexpected error occurred: {str(e)}")

@with_task_id
def create_rag_block():
    # pylint: disable=R0915 (too-many-statements),C0301
    gr.Markdown("""## 1. HugeGraph RAG Query""")
    with gr.Row():
        with gr.Column(scale=2):
            # with gr.Blocks().queue(max_size=20, default_concurrency_limit=5):
            inp = gr.Textbox(value=prompt.default_question, label="Question", show_copy_button=True, lines=3)

            # TODO: Only support inline formula now. Should support block formula
            gr.Markdown("Basic LLM Answer", elem_classes="output-box-label")
            raw_out = gr.Markdown(
                elem_classes="output-box",
                show_copy_button=True,
                latex_delimiters=[{"left": "$", "right": "$", "display": False}],
            )
            gr.Markdown("Vector-only Answer", elem_classes="output-box-label")
            vector_only_out = gr.Markdown(
                elem_classes="output-box",
                show_copy_button=True,
                latex_delimiters=[{"left": "$", "right": "$", "display": False}],
            )
            gr.Markdown("Graph-only Answer", elem_classes="output-box-label")
            graph_only_out = gr.Markdown(
                elem_classes="output-box",
                show_copy_button=True,
                latex_delimiters=[{"left": "$", "right": "$", "display": False}],
            )
            gr.Markdown("Graph-Vector Answer", elem_classes="output-box-label")
            graph_vector_out = gr.Markdown(
                elem_classes="output-box",
                show_copy_button=True,
                latex_delimiters=[{"left": "$", "right": "$", "display": False}],
            )

            answer_prompt_input = gr.Textbox(
                value=prompt.answer_prompt, label="Query Prompt", show_copy_button=True, lines=7
            )
            keywords_extract_prompt_input = gr.Textbox(
                value=prompt.keywords_extract_prompt,
                label="Keywords Extraction Prompt",
                show_copy_button=True,
                lines=7,
            )

        with gr.Column(scale=1):
            with gr.Row():
                raw_radio = gr.Radio(choices=[True, False], value=False, label="Basic LLM Answer")
                vector_only_radio = gr.Radio(choices=[True, False], value=False, label="Vector-only Answer")
            with gr.Row():
                graph_only_radio = gr.Radio(choices=[True, False], value=True, label="Graph-only Answer")
                graph_vector_radio = gr.Radio(choices=[True, False], value=False, label="Graph-Vector Answer")

            def toggle_slider(enable):
                return gr.update(interactive=enable)

            with gr.Column():
                with gr.Row():
                    online_rerank = llm_settings.reranker_type
                    rerank_method = gr.Dropdown(
                        choices=["bleu", ("rerank (online)", "reranker")],
                        value="reranker" if online_rerank else "bleu",
                        label="Rerank method",
                    )
                    example_num = gr.Number(value=2, label="Template Num (0 to disable it) ", precision=0)
                    graph_ratio = gr.Slider(0, 1, 0.6, label="Graph Ratio", step=0.1, interactive=False)

                graph_vector_radio.change(
                    toggle_slider, inputs=graph_vector_radio, outputs=graph_ratio
                )  # pylint: disable=no-member
                near_neighbor_first = gr.Checkbox(
                    value=False,
                    label="Near neighbor first(Optional)",
                    info="One-depth neighbors > two-depth neighbors",
                )
                custom_related_information = gr.Text(
                    prompt.custom_rerank_info,
                    label="Query related information(Optional)",
                )
                btn = gr.Button("Answer Question", variant="primary")
                
    task_id = getattr(create_rag_block, "task_id", "rag_answer_task")

    btn.click(  # pylint: disable=no-member
        fn=rag_answer_streaming,
        inputs=[
            inp,
            raw_radio,
            vector_only_radio,
            graph_only_radio,
            graph_vector_radio,
            graph_ratio,
            rerank_method,
            near_neighbor_first,
            custom_related_information,
            answer_prompt_input,
            keywords_extract_prompt_input,
            example_num,
        ],
        outputs=[raw_out, vector_only_out, graph_only_out, graph_vector_out],
        queue=True,                       # Enable queueing for this event
        concurrency_limit=5,               # Maximum of 5 concurrent executions
        concurrency_id=task_id
    )

    gr.Markdown(
        """## 2. (Batch) Back-testing )
    > 1. Download the template file & fill in the questions you want to test.
    > 2. Upload the file & click the button to generate answers. (Preview shows the first 40 lines)
    > 3. The answer options are the same as the above RAG/Q&A frame 
    """
    )
    tests_df_headers = [
        "Question",
        "Expected Answer",
        "Basic LLM Answer",
        "Vector-only Answer",
        "Graph-only Answer",
        "Graph-Vector Answer",
    ]
    # FIXME: "demo" might conflict with the graph name, it should be modified.
    answers_path = os.path.join(resource_path, "demo", "questions_answers.xlsx")
    questions_path = os.path.join(resource_path, "demo", "questions.xlsx")
    questions_template_path = os.path.join(resource_path, "demo", "questions_template.xlsx")

    def read_file_to_excel(file: NamedString, line_count: Optional[int] = None):
        df = None
        if not file:
            return pd.DataFrame(), 1
        if file.name.endswith(".xlsx"):
            df = pd.read_excel(file.name, nrows=line_count) if file else pd.DataFrame()
        elif file.name.endswith(".csv"):
            df = pd.read_csv(file.name, nrows=line_count) if file else pd.DataFrame()
        df.to_excel(questions_path, index=False)
        if df.empty:
            df = pd.DataFrame([[""] * len(tests_df_headers)], columns=tests_df_headers)
        else:
            df.columns = tests_df_headers
        # truncate the dataframe if it's too long
        if len(df) > 40:
            return df.head(40), 40
        return df, len(df)

    def change_showing_excel(line_count):
        if os.path.exists(answers_path):
            df = pd.read_excel(answers_path, nrows=line_count)
        elif os.path.exists(questions_path):
            df = pd.read_excel(questions_path, nrows=line_count)
        else:
            df = pd.read_excel(questions_template_path, nrows=line_count)
        return df

    def several_rag_answer(
        is_raw_answer: bool,
        is_vector_only_answer: bool,
        is_graph_only_answer: bool,
        is_graph_vector_answer: bool,
        graph_ratio_ui: float,
        rerank_method_ui: Literal["bleu", "reranker"],
        near_neighbor_first_ui: bool,
        custom_related_information_ui: str,
        answer_prompt: str,
        keywords_extract_prompt: str,
        answer_max_line_count_ui: int = 1,
        progress=gr.Progress(track_tqdm=True),
    ):
        df = pd.read_excel(questions_path, dtype=str)
        total_rows = len(df)
        for index, row in df.iterrows():
            question = row.iloc[0]
            basic_llm_answer, vector_only_answer, graph_only_answer, graph_vector_answer = rag_answer(
                question,
                is_raw_answer,
                is_vector_only_answer,
                is_graph_only_answer,
                is_graph_vector_answer,
                graph_ratio_ui,
                rerank_method_ui,
                near_neighbor_first_ui,
                custom_related_information_ui,
                answer_prompt,
                keywords_extract_prompt,
            )
            df.at[index, "Basic LLM Answer"] = basic_llm_answer
            df.at[index, "Vector-only Answer"] = vector_only_answer
            df.at[index, "Graph-only Answer"] = graph_only_answer
            df.at[index, "Graph-Vector Answer"] = graph_vector_answer
            progress((index + 1, total_rows))
        answers_path_ui = os.path.join(resource_path, "demo", "questions_answers.xlsx")
        df.to_excel(answers_path_ui, index=False)
        return df.head(answer_max_line_count_ui), answers_path_ui

    with gr.Row():
        with gr.Column():
            questions_file = gr.File(file_types=[".xlsx", ".csv"], label="Questions File (.xlsx & csv)")
        with gr.Column():
            test_template_file = os.path.join(resource_path, "demo", "questions_template.xlsx")
            gr.File(value=test_template_file, label="Download Template File")
            answer_max_line_count = gr.Number(1, label="Max Lines To Show", minimum=1, maximum=40)
            answers_btn = gr.Button("Generate Answer (Batch)", variant="primary")
    # TODO: Set individual progress bars for dataframe
    qa_dataframe = gr.DataFrame(label="Questions & Answers (Preview)", headers=tests_df_headers)
    answers_btn.click(
        several_rag_answer,
        inputs=[
            raw_radio,
            vector_only_radio,
            graph_only_radio,
            graph_vector_radio,
            graph_ratio,
            rerank_method,
            near_neighbor_first,
            custom_related_information,
            answer_prompt_input,
            keywords_extract_prompt_input,
            answer_max_line_count,
        ],
        outputs=[qa_dataframe, gr.File(label="Download Answered File", min_width=40)],
    )
    questions_file.change(read_file_to_excel, questions_file, [qa_dataframe, answer_max_line_count])
    answer_max_line_count.change(change_showing_excel, answer_max_line_count, qa_dataframe)
    return inp, answer_prompt_input, keywords_extract_prompt_input, custom_related_information<|MERGE_RESOLUTION|>--- conflicted
+++ resolved
@@ -170,10 +170,6 @@
     4. Synthesize the final answer.
     5. Run the pipeline and return the results.
     """
-<<<<<<< HEAD
-=======
-
->>>>>>> 927e17cd
     graph_search, gremlin_prompt, vector_search = update_ui_configs(
         answer_prompt,
         custom_related_information,
