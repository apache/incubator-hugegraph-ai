# Licensed to the Apache Software Foundation (ASF) under one
# or more contributor license agreements.  See the NOTICE file
# distributed with this work for additional information
# regarding copyright ownership.  The ASF licenses this file
# to you under the Apache License, Version 2.0 (the
# "License"); you may not use this file except in compliance
# with the License.  You may obtain a copy of the License at
#
#   http://www.apache.org/licenses/LICENSE-2.0
#
# Unless required by applicable law or agreed to in writing,
# software distributed under the License is distributed on an
# "AS IS" BASIS, WITHOUT WARRANTIES OR CONDITIONS OF ANY
# KIND, either express or implied.  See the License for the
# specific language governing permissions and limitations
# under the License.

# pylint: disable=E1101

import os
from typing import Tuple, Literal, Optional

import gradio as gr
import pandas as pd
from gradio.utils import NamedString

<<<<<<< HEAD
from hugegraph_llm.config import resource_path, prompt, settings
=======
from hugegraph_llm.config import resource_path, prompt, huge_settings, llm_settings
>>>>>>> 900a465d
from hugegraph_llm.operators.graph_rag_task import RAGPipeline
from hugegraph_llm.utils.log import log


def rag_answer(
        text: str,
        raw_answer: bool,
        vector_only_answer: bool,
        graph_only_answer: bool,
        graph_vector_answer: bool,
        with_gremlin_template: bool,
        graph_ratio: float,
        rerank_method: Literal["bleu", "reranker"],
        near_neighbor_first: bool,
        custom_related_information: str,
        answer_prompt: str,
        keywords_extract_prompt: str,
) -> Tuple:
    """
    Generate an answer using the RAG (Retrieval-Augmented Generation) pipeline.
    1. Initialize the RAGPipeline.
    2. Select vector search or graph search based on parameters.
    3. Merge, deduplicate, and rerank the results.
    4. Synthesize the final answer.
    5. Run the pipeline and return the results.
    """
    should_update_prompt = (
        prompt.default_question != text or
        prompt.answer_prompt != answer_prompt or
        prompt.keywords_extract_prompt != keywords_extract_prompt
    )
    if should_update_prompt or prompt.custom_rerank_info != custom_related_information:
        prompt.custom_rerank_info = custom_related_information
        prompt.default_question = text
        prompt.answer_prompt = answer_prompt
        prompt.keywords_extract_prompt = keywords_extract_prompt
        prompt.update_yaml_file()

    vector_search = vector_only_answer or graph_vector_answer
    graph_search = graph_only_answer or graph_vector_answer
    if raw_answer is False and not vector_search and not graph_search:
        gr.Warning("Please select at least one generate mode.")
        return "", "", "", ""

    rag = RAGPipeline()
    if vector_search:
        rag.query_vector_index()
    if graph_search:
        rag.extract_keywords(extract_template=keywords_extract_prompt).keywords_to_vid().import_schema(
<<<<<<< HEAD
            settings.graph_name).query_graphdb(with_gremlin_template=with_gremlin_template)
=======
            huge_settings.graph_name).query_graphdb(with_gremlin_template=with_gremlin_template)
>>>>>>> 900a465d
    # TODO: add more user-defined search strategies
    rag.merge_dedup_rerank(graph_ratio, rerank_method, near_neighbor_first, )
    rag.synthesize_answer(raw_answer, vector_only_answer, graph_only_answer, graph_vector_answer, answer_prompt)

    try:
        context = rag.run(verbose=True, query=text, vector_search=vector_search, graph_search=graph_search)
        if context.get("switch_to_bleu"):
            gr.Warning("Online reranker fails, automatically switches to local bleu rerank.")
        return (
            context.get("raw_answer", ""),
            context.get("vector_only_answer", ""),
            context.get("graph_only_answer", ""),
            context.get("graph_vector_answer", ""),
        )
    except ValueError as e:
        log.critical(e)
        raise gr.Error(str(e))
    except Exception as e:
        log.critical(e)
        raise gr.Error(f"An unexpected error occurred: {str(e)}")


def create_rag_block():
    # pylint: disable=R0915 (too-many-statements)
    gr.Markdown("""## 1. HugeGraph RAG Query""")
    with gr.Row():
        with gr.Column(scale=2):
            inp = gr.Textbox(value=prompt.default_question, label="Question", show_copy_button=True, lines=2)
            raw_out = gr.Textbox(label="Basic LLM Answer", show_copy_button=True)
            vector_only_out = gr.Textbox(label="Vector-only Answer", show_copy_button=True)
            graph_only_out = gr.Textbox(label="Graph-only Answer", show_copy_button=True)
            graph_vector_out = gr.Textbox(label="Graph-Vector Answer", show_copy_button=True)

            answer_prompt_input = gr.Textbox(
                value=prompt.answer_prompt, label="Query Prompt", show_copy_button=True, lines=7
            )
            keywords_extract_prompt_input = gr.Textbox(
                value=prompt.keywords_extract_prompt, label="Keywords Extraction Prompt", show_copy_button=True, lines=7
            )
        with gr.Column(scale=1):
            with gr.Row():
                raw_radio = gr.Radio(choices=[True, False], value=False, label="Basic LLM Answer")
                vector_only_radio = gr.Radio(choices=[True, False], value=False, label="Vector-only Answer")
            with gr.Row():
                graph_only_radio = gr.Radio(choices=[True, False], value=True, label="Graph-only Answer")
                graph_vector_radio = gr.Radio(choices=[True, False], value=False, label="Graph-Vector Answer")
            with gr.Row():
                with_gremlin_template_radio = gr.Radio(choices=[True, False], value=True, label="With Gremlin Template")
            def toggle_slider(enable):
                return gr.update(interactive=enable)

            with gr.Column():
                with gr.Row():
                    online_rerank = llm_settings.reranker_type
                    rerank_method = gr.Dropdown(
                        choices=["bleu", ("rerank (online)", "reranker")] if online_rerank else ["bleu"],
                        value="reranker" if online_rerank else "bleu",
                        label="Rerank method",
                    )
                    graph_ratio = gr.Slider(0, 1, 0.6, label="Graph Ratio", step=0.1, interactive=False)

                graph_vector_radio.change(
                    toggle_slider, inputs=graph_vector_radio, outputs=graph_ratio
                )  # pylint: disable=no-member
                near_neighbor_first = gr.Checkbox(
                    value=False,
                    label="Near neighbor first(Optional)",
                    info="One-depth neighbors > two-depth neighbors",
                )
                custom_related_information = gr.Text(
                    prompt.custom_rerank_info,
                    label="Query related information(Optional)",
                )
                btn = gr.Button("Answer Question", variant="primary")

    btn.click(  # pylint: disable=no-member
        fn=rag_answer,
        inputs=[
            inp,
            raw_radio,
            vector_only_radio,
            graph_only_radio,
            graph_vector_radio,
            with_gremlin_template_radio,
            graph_ratio,
            rerank_method,
            near_neighbor_first,
            custom_related_information,
            answer_prompt_input,
            keywords_extract_prompt_input
        ],
        outputs=[raw_out, vector_only_out, graph_only_out, graph_vector_out],
    )

    gr.Markdown("""## 2. (Batch) Back-testing )
    > 1. Download the template file & fill in the questions you want to test.
    > 2. Upload the file & click the button to generate answers. (Preview shows the first 40 lines)
    > 3. The answer options are the same as the above RAG/Q&A frame 
    """)
    tests_df_headers = [
        "Question",
        "Expected Answer",
        "Basic LLM Answer",
        "Vector-only Answer",
        "Graph-only Answer",
        "Graph-Vector Answer",
    ]
    answers_path = os.path.join(resource_path, "demo", "questions_answers.xlsx")
    questions_path = os.path.join(resource_path, "demo", "questions.xlsx")
    questions_template_path = os.path.join(resource_path, "demo", "questions_template.xlsx")

    def read_file_to_excel(file: NamedString, line_count: Optional[int] = None):
        df = None
        if not file:
            return pd.DataFrame(), 1
        if file.name.endswith(".xlsx"):
            df = pd.read_excel(file.name, nrows=line_count) if file else pd.DataFrame()
        elif file.name.endswith(".csv"):
            df = pd.read_csv(file.name, nrows=line_count) if file else pd.DataFrame()
        df.to_excel(questions_path, index=False)
        if df.empty:
            df = pd.DataFrame([[""] * len(tests_df_headers)], columns=tests_df_headers)
        else:
            df.columns = tests_df_headers
        # truncate the dataframe if it's too long
        if len(df) > 40:
            return df.head(40), 40
        return df, len(df)

    def change_showing_excel(line_count):
        if os.path.exists(answers_path):
            df = pd.read_excel(answers_path, nrows=line_count)
        elif os.path.exists(questions_path):
            df = pd.read_excel(questions_path, nrows=line_count)
        else:
            df = pd.read_excel(questions_template_path, nrows=line_count)
        return df

    def several_rag_answer(
            is_raw_answer: bool,
            is_vector_only_answer: bool,
            is_graph_only_answer: bool,
            is_graph_vector_answer: bool,
            graph_ratio: float,
            rerank_method: Literal["bleu", "reranker"],
            near_neighbor_first: bool,
            custom_related_information: str,
            answer_prompt: str,
            keywords_extract_prompt: str,
            progress=gr.Progress(track_tqdm=True),
            answer_max_line_count: int = 1,
    ):
        df = pd.read_excel(questions_path, dtype=str)
        total_rows = len(df)
        for index, row in df.iterrows():
            question = row.iloc[0]
            basic_llm_answer, vector_only_answer, graph_only_answer, graph_vector_answer = rag_answer(
                question,
                is_raw_answer,
                is_vector_only_answer,
                is_graph_only_answer,
                is_graph_vector_answer,
                graph_ratio,
                rerank_method,
                near_neighbor_first,
                custom_related_information,
                answer_prompt,
                keywords_extract_prompt,
            )
            df.at[index, "Basic LLM Answer"] = basic_llm_answer
            df.at[index, "Vector-only Answer"] = vector_only_answer
            df.at[index, "Graph-only Answer"] = graph_only_answer
            df.at[index, "Graph-Vector Answer"] = graph_vector_answer
            progress((index + 1, total_rows))
        answers_path = os.path.join(resource_path, "demo", "questions_answers.xlsx")
        df.to_excel(answers_path, index=False)
        return df.head(answer_max_line_count), answers_path

    with gr.Row():
        with gr.Column():
            questions_file = gr.File(file_types=[".xlsx", ".csv"], label="Questions File (.xlsx & csv)")
        with gr.Column():
            test_template_file = os.path.join(resource_path, "demo", "questions_template.xlsx")
            gr.File(value=test_template_file, label="Download Template File")
            answer_max_line_count = gr.Number(1, label="Max Lines To Show", minimum=1, maximum=40)
            answers_btn = gr.Button("Generate Answer (Batch)", variant="primary")
    # TODO: Set individual progress bars for dataframe
    qa_dataframe = gr.DataFrame(label="Questions & Answers (Preview)", headers=tests_df_headers)
    answers_btn.click(
        several_rag_answer,
        inputs=[
            raw_radio,
            vector_only_radio,
            graph_only_radio,
            graph_vector_radio,
            graph_ratio,
            rerank_method,
            near_neighbor_first,
            custom_related_information,
            answer_prompt_input,
            keywords_extract_prompt_input,
            answer_max_line_count,
        ],
        outputs=[qa_dataframe, gr.File(label="Download Answered File", min_width=40)],
    )
    questions_file.change(read_file_to_excel, questions_file, [qa_dataframe, answer_max_line_count])
    answer_max_line_count.change(change_showing_excel, answer_max_line_count, qa_dataframe)
    return inp, answer_prompt_input, keywords_extract_prompt_input, custom_related_information<|MERGE_RESOLUTION|>--- conflicted
+++ resolved
@@ -24,11 +24,7 @@
 import pandas as pd
 from gradio.utils import NamedString
 
-<<<<<<< HEAD
-from hugegraph_llm.config import resource_path, prompt, settings
-=======
 from hugegraph_llm.config import resource_path, prompt, huge_settings, llm_settings
->>>>>>> 900a465d
 from hugegraph_llm.operators.graph_rag_task import RAGPipeline
 from hugegraph_llm.utils.log import log
 
@@ -78,11 +74,7 @@
         rag.query_vector_index()
     if graph_search:
         rag.extract_keywords(extract_template=keywords_extract_prompt).keywords_to_vid().import_schema(
-<<<<<<< HEAD
-            settings.graph_name).query_graphdb(with_gremlin_template=with_gremlin_template)
-=======
             huge_settings.graph_name).query_graphdb(with_gremlin_template=with_gremlin_template)
->>>>>>> 900a465d
     # TODO: add more user-defined search strategies
     rag.merge_dedup_rerank(graph_ratio, rerank_method, near_neighbor_first, )
     rag.synthesize_answer(raw_answer, vector_only_answer, graph_only_answer, graph_vector_answer, answer_prompt)
