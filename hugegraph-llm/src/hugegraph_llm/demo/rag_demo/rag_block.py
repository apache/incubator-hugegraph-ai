# Licensed to the Apache Software Foundation (ASF) under one
# or more contributor license agreements.  See the NOTICE file
# distributed with this work for additional information
# regarding copyright ownership.  The ASF licenses this file
# to you under the Apache License, Version 2.0 (the
# "License"); you may not use this file except in compliance
# with the License.  You may obtain a copy of the License at
#
#   http://www.apache.org/licenses/LICENSE-2.0
#
# Unless required by applicable law or agreed to in writing,
# software distributed under the License is distributed on an
# "AS IS" BASIS, WITHOUT WARRANTIES OR CONDITIONS OF ANY
# KIND, either express or implied.  See the License for the
# specific language governing permissions and limitations
# under the License.

# pylint: disable=E1101

import os
from typing import Tuple, Literal, Optional

import gradio as gr
import pandas as pd
from gradio.utils import NamedString
from hugegraph_llm.operators.gremlin_generate_task import GremlinGenerator

<<<<<<< HEAD
from hugegraph_llm.config import resource_path, prompt, huge_settings, llm_settings
=======
from hugegraph_llm.config import resource_path, prompt, settings
>>>>>>> 7d7df958
from hugegraph_llm.operators.graph_rag_task import RAGPipeline
from hugegraph_llm.utils.log import log


def rag_answer(
        text: str,
        raw_answer: bool,
        vector_only_answer: bool,
        graph_only_answer: bool,
        graph_vector_answer: bool,
        with_gremlin_template: bool,
        graph_ratio: float,
        rerank_method: Literal["bleu", "reranker"],
        near_neighbor_first: bool,
        custom_related_information: str,
        answer_prompt: str,
        keywords_extract_prompt: str,
) -> Tuple:
    """
    Generate an answer using the RAG (Retrieval-Augmented Generation) pipeline.
    1. Initialize the RAGPipeline.
    2. Select vector search or graph search based on parameters.
    3. Merge, deduplicate, and rerank the results.
    4. Synthesize the final answer.
    5. Run the pipeline and return the results.
    """
    should_update_prompt = (
        prompt.default_question != text or
        prompt.answer_prompt != answer_prompt or
        prompt.keywords_extract_prompt != keywords_extract_prompt
    )
    if should_update_prompt or prompt.custom_rerank_info != custom_related_information:
        prompt.custom_rerank_info = custom_related_information
        prompt.default_question = text
        prompt.answer_prompt = answer_prompt
        prompt.keywords_extract_prompt = keywords_extract_prompt
        prompt.update_yaml_file()

    vector_search = vector_only_answer or graph_vector_answer
    graph_search = graph_only_answer or graph_vector_answer
    if raw_answer is False and not vector_search and not graph_search:
        gr.Warning("Please select at least one generate mode.")
        return "", "", "", ""

    context = {
        "verbose": True,
        "query": text,
        "vector_search": vector_search,
        "graph_search": graph_search,
        "graph_result_flag": 0
    }
    rag = RAGPipeline()
    if vector_search:
        rag.query_vector_index()
    if graph_search:
<<<<<<< HEAD
        rag.extract_keywords(extract_template=keywords_extract_prompt).keywords_to_vid().import_schema(
            huge_settings.graph_name).query_graphdb(with_gremlin_template=with_gremlin_template)
=======
        text2gremlin_worker = GremlinGenerator()
        try:
            context = (text2gremlin_worker
                       .import_schema(from_hugegraph=settings.graph_name)
                       .example_index_query(num_examples=1)
                       .gremlin_generate_synthesize()
                       .gremlin_execute()
                       .run(**context))
        except ValueError as e:
            log.critical(e)
            raise gr.Error(str(e))
        except Exception as e:
            log.critical(e)
            raise gr.Error(f"An unexpected error occurred: {str(e)}")
        if context["graph_result_flag"] == 0:
            (rag.extract_keywords(extract_template=keywords_extract_prompt)
             .keywords_to_vid()
             .import_schema(settings.graph_name)
             .query_graphdb(with_gremlin_template=with_gremlin_template))
>>>>>>> 7d7df958
    # TODO: add more user-defined search strategies
    rag.merge_dedup_rerank(graph_ratio, rerank_method, near_neighbor_first, )
    rag.synthesize_answer(raw_answer, vector_only_answer, graph_only_answer, graph_vector_answer, answer_prompt)

    try:
        context = rag.run(**context)
        if context.get("switch_to_bleu"):
            gr.Warning("Online reranker fails, automatically switches to local bleu rerank.")
        return (
            context.get("raw_answer", ""),
            context.get("vector_only_answer", ""),
            context.get("graph_only_answer", ""),
            context.get("graph_vector_answer", ""),
        )
    except ValueError as e:
        log.critical(e)
        raise gr.Error(str(e))
    except Exception as e:
        log.critical(e)
        raise gr.Error(f"An unexpected error occurred: {str(e)}")


def create_rag_block():
    # pylint: disable=R0915 (too-many-statements)
    gr.Markdown("""## 1. HugeGraph RAG Query""")
    with gr.Row():
        with gr.Column(scale=2):
            inp = gr.Textbox(value=prompt.default_question, label="Question", show_copy_button=True, lines=2)
            raw_out = gr.Textbox(label="Basic LLM Answer", show_copy_button=True)
            vector_only_out = gr.Textbox(label="Vector-only Answer", show_copy_button=True)
            graph_only_out = gr.Textbox(label="Graph-only Answer", show_copy_button=True)
            graph_vector_out = gr.Textbox(label="Graph-Vector Answer", show_copy_button=True)

            answer_prompt_input = gr.Textbox(
                value=prompt.answer_prompt, label="Query Prompt", show_copy_button=True, lines=7
            )
            keywords_extract_prompt_input = gr.Textbox(
                value=prompt.keywords_extract_prompt, label="Keywords Extraction Prompt", show_copy_button=True, lines=7
            )
        with gr.Column(scale=1):
            with gr.Row():
                raw_radio = gr.Radio(choices=[True, False], value=False, label="Basic LLM Answer")
                vector_only_radio = gr.Radio(choices=[True, False], value=False, label="Vector-only Answer")
            with gr.Row():
                graph_only_radio = gr.Radio(choices=[True, False], value=True, label="Graph-only Answer")
                graph_vector_radio = gr.Radio(choices=[True, False], value=False, label="Graph-Vector Answer")
            with gr.Row():
                with_gremlin_template_radio = gr.Radio(choices=[True, False], value=True, label="With Gremlin Template")
            def toggle_slider(enable):
                return gr.update(interactive=enable)

            with gr.Column():
                with gr.Row():
                    online_rerank = llm_settings.reranker_type
                    rerank_method = gr.Dropdown(
                        choices=["bleu", ("rerank (online)", "reranker")] if online_rerank else ["bleu"],
                        value="reranker" if online_rerank else "bleu",
                        label="Rerank method",
                    )
                    graph_ratio = gr.Slider(0, 1, 0.6, label="Graph Ratio", step=0.1, interactive=False)

                graph_vector_radio.change(
                    toggle_slider, inputs=graph_vector_radio, outputs=graph_ratio
                )  # pylint: disable=no-member
                near_neighbor_first = gr.Checkbox(
                    value=False,
                    label="Near neighbor first(Optional)",
                    info="One-depth neighbors > two-depth neighbors",
                )
                custom_related_information = gr.Text(
                    prompt.custom_rerank_info,
                    label="Query related information(Optional)",
                )
                btn = gr.Button("Answer Question", variant="primary")

    btn.click(  # pylint: disable=no-member
        fn=rag_answer,
        inputs=[
            inp,
            raw_radio,
            vector_only_radio,
            graph_only_radio,
            graph_vector_radio,
            with_gremlin_template_radio,
            graph_ratio,
            rerank_method,
            near_neighbor_first,
            custom_related_information,
            answer_prompt_input,
            keywords_extract_prompt_input
        ],
        outputs=[raw_out, vector_only_out, graph_only_out, graph_vector_out],
    )

    gr.Markdown("""## 2. (Batch) Back-testing )
    > 1. Download the template file & fill in the questions you want to test.
    > 2. Upload the file & click the button to generate answers. (Preview shows the first 40 lines)
    > 3. The answer options are the same as the above RAG/Q&A frame 
    """)
    tests_df_headers = [
        "Question",
        "Expected Answer",
        "Basic LLM Answer",
        "Vector-only Answer",
        "Graph-only Answer",
        "Graph-Vector Answer",
    ]
    answers_path = os.path.join(resource_path, "demo", "questions_answers.xlsx")
    questions_path = os.path.join(resource_path, "demo", "questions.xlsx")
    questions_template_path = os.path.join(resource_path, "demo", "questions_template.xlsx")

    def read_file_to_excel(file: NamedString, line_count: Optional[int] = None):
        df = None
        if not file:
            return pd.DataFrame(), 1
        if file.name.endswith(".xlsx"):
            df = pd.read_excel(file.name, nrows=line_count) if file else pd.DataFrame()
        elif file.name.endswith(".csv"):
            df = pd.read_csv(file.name, nrows=line_count) if file else pd.DataFrame()
        df.to_excel(questions_path, index=False)
        if df.empty:
            df = pd.DataFrame([[""] * len(tests_df_headers)], columns=tests_df_headers)
        else:
            df.columns = tests_df_headers
        # truncate the dataframe if it's too long
        if len(df) > 40:
            return df.head(40), 40
        return df, len(df)

    def change_showing_excel(line_count):
        if os.path.exists(answers_path):
            df = pd.read_excel(answers_path, nrows=line_count)
        elif os.path.exists(questions_path):
            df = pd.read_excel(questions_path, nrows=line_count)
        else:
            df = pd.read_excel(questions_template_path, nrows=line_count)
        return df

    def several_rag_answer(
            is_raw_answer: bool,
            is_vector_only_answer: bool,
            is_graph_only_answer: bool,
            is_graph_vector_answer: bool,
            graph_ratio: float,
            rerank_method: Literal["bleu", "reranker"],
            near_neighbor_first: bool,
            custom_related_information: str,
            answer_prompt: str,
            keywords_extract_prompt: str,
            progress=gr.Progress(track_tqdm=True),
            answer_max_line_count: int = 1,
    ):
        df = pd.read_excel(questions_path, dtype=str)
        total_rows = len(df)
        for index, row in df.iterrows():
            question = row.iloc[0]
            basic_llm_answer, vector_only_answer, graph_only_answer, graph_vector_answer = rag_answer(
                question,
                is_raw_answer,
                is_vector_only_answer,
                is_graph_only_answer,
                is_graph_vector_answer,
                graph_ratio,
                rerank_method,
                near_neighbor_first,
                custom_related_information,
                answer_prompt,
                keywords_extract_prompt,
            )
            df.at[index, "Basic LLM Answer"] = basic_llm_answer
            df.at[index, "Vector-only Answer"] = vector_only_answer
            df.at[index, "Graph-only Answer"] = graph_only_answer
            df.at[index, "Graph-Vector Answer"] = graph_vector_answer
            progress((index + 1, total_rows))
        answers_path = os.path.join(resource_path, "demo", "questions_answers.xlsx")
        df.to_excel(answers_path, index=False)
        return df.head(answer_max_line_count), answers_path

    with gr.Row():
        with gr.Column():
            questions_file = gr.File(file_types=[".xlsx", ".csv"], label="Questions File (.xlsx & csv)")
        with gr.Column():
            test_template_file = os.path.join(resource_path, "demo", "questions_template.xlsx")
            gr.File(value=test_template_file, label="Download Template File")
            answer_max_line_count = gr.Number(1, label="Max Lines To Show", minimum=1, maximum=40)
            answers_btn = gr.Button("Generate Answer (Batch)", variant="primary")
    # TODO: Set individual progress bars for dataframe
    qa_dataframe = gr.DataFrame(label="Questions & Answers (Preview)", headers=tests_df_headers)
    answers_btn.click(
        several_rag_answer,
        inputs=[
            raw_radio,
            vector_only_radio,
            graph_only_radio,
            graph_vector_radio,
            graph_ratio,
            rerank_method,
            near_neighbor_first,
            custom_related_information,
            answer_prompt_input,
            keywords_extract_prompt_input,
            answer_max_line_count,
        ],
        outputs=[qa_dataframe, gr.File(label="Download Answered File", min_width=40)],
    )
    questions_file.change(read_file_to_excel, questions_file, [qa_dataframe, answer_max_line_count])
    answer_max_line_count.change(change_showing_excel, answer_max_line_count, qa_dataframe)
    return inp, answer_prompt_input, keywords_extract_prompt_input, custom_related_information<|MERGE_RESOLUTION|>--- conflicted
+++ resolved
@@ -25,11 +25,7 @@
 from gradio.utils import NamedString
 from hugegraph_llm.operators.gremlin_generate_task import GremlinGenerator
 
-<<<<<<< HEAD
 from hugegraph_llm.config import resource_path, prompt, huge_settings, llm_settings
-=======
-from hugegraph_llm.config import resource_path, prompt, settings
->>>>>>> 7d7df958
 from hugegraph_llm.operators.graph_rag_task import RAGPipeline
 from hugegraph_llm.utils.log import log
 
@@ -85,14 +81,10 @@
     if vector_search:
         rag.query_vector_index()
     if graph_search:
-<<<<<<< HEAD
-        rag.extract_keywords(extract_template=keywords_extract_prompt).keywords_to_vid().import_schema(
-            huge_settings.graph_name).query_graphdb(with_gremlin_template=with_gremlin_template)
-=======
         text2gremlin_worker = GremlinGenerator()
         try:
             context = (text2gremlin_worker
-                       .import_schema(from_hugegraph=settings.graph_name)
+                       .import_schema(from_hugegraph=huge_settings.graph_name)
                        .example_index_query(num_examples=1)
                        .gremlin_generate_synthesize()
                        .gremlin_execute()
@@ -104,11 +96,8 @@
             log.critical(e)
             raise gr.Error(f"An unexpected error occurred: {str(e)}")
         if context["graph_result_flag"] == 0:
-            (rag.extract_keywords(extract_template=keywords_extract_prompt)
-             .keywords_to_vid()
-             .import_schema(settings.graph_name)
-             .query_graphdb(with_gremlin_template=with_gremlin_template))
->>>>>>> 7d7df958
+            rag.extract_keywords(extract_template=keywords_extract_prompt).keywords_to_vid().import_schema(
+                huge_settings.graph_name).query_graphdb(with_gremlin_template=with_gremlin_template)
     # TODO: add more user-defined search strategies
     rag.merge_dedup_rerank(graph_ratio, rerank_method, near_neighbor_first, )
     rag.synthesize_answer(raw_answer, vector_only_answer, graph_only_answer, graph_vector_answer, answer_prompt)
