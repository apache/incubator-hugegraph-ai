--- conflicted
+++ resolved
@@ -18,13 +18,11 @@
 # pylint: disable=E1101
 
 import os
-<<<<<<< HEAD
-from typing import Tuple, Literal, Optional
+
 import time
-=======
+
 from typing import AsyncGenerator, Tuple, Literal, Optional
 
->>>>>>> e12a0bba
 import gradio as gr
 import pandas as pd
 from gradio.utils import NamedString
@@ -164,12 +162,10 @@
                                                                     vector_only_answer)
     if raw_answer is False and not vector_search and not graph_search:
         gr.Warning("Please select at least one generate mode.")
-<<<<<<< HEAD
-        yield gr.update(value=""), gr.update(value=""), gr.update(value=""), gr.update(value="")
-=======
+
         yield "", "", "", ""
         return
->>>>>>> e12a0bba
+
 
     rag = RAGPipeline()
     if vector_search:
@@ -186,13 +182,13 @@
         rerank_method,
         near_neighbor_first,
     )
-    # rag.synthesize_answer(raw_answer, vector_only_answer, graph_only_answer, graph_vector_answer, answer_prompt)
+    rag.synthesize_answer(raw_answer, vector_only_answer, graph_only_answer, graph_vector_answer, answer_prompt)
 
     try:
         context = rag.run(verbose=True, query=text, vector_search=vector_search, graph_search=graph_search)
         if context.get("switch_to_bleu"):
             gr.Warning("Online reranker fails, automatically switches to local bleu rerank.")
-<<<<<<< HEAD
+            
         def stream_data(stream):
             collect=""
             for chunk in stream:
@@ -223,24 +219,7 @@
             yield gr.update(value=update1), gr.update(value=update2), gr.update(value=update3), gr.update(value=update4)
         
 
-=======
-        answer_synthesize = AnswerSynthesize(
-            raw_answer=raw_answer,
-            vector_only_answer=vector_only_answer,
-            graph_only_answer=graph_only_answer,
-            graph_vector_answer=graph_vector_answer,
-            prompt_template=answer_prompt,
-        )
-        async for context in answer_synthesize.run_streaming(context):
-            if context.get("switch_to_bleu"):
-                gr.Warning("Online reranker fails, automatically switches to local bleu rerank.")
-            yield (
-                context.get("raw_answer", ""),
-                context.get("vector_only_answer", ""),
-                context.get("graph_only_answer", ""),
-                context.get("graph_vector_answer", ""),
-            )
->>>>>>> e12a0bba
+
     except ValueError as e:
         log.critical(e)
         raise gr.Error(str(e))
