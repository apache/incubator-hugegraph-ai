--- conflicted
+++ resolved
@@ -89,17 +89,10 @@
         textbox_array_graph_config = create_configs_block()
 
         with gr.Tab(label="1. Build RAG Index 💡"):
-<<<<<<< HEAD
-            create_vector_graph_block()
+            textbox_input_schema, textbox_info_extract_template = create_vector_graph_block()
         with gr.Tab(label="2,3. (Graph)RAG & User Functions 📖"):
-            create_rag_block()
+            textbox_inp, textbox_answer_prompt_input = create_rag_block()
         with gr.Tab(label="4. Others Tools 🚧"):
-=======
-            textbox_input_schema, textbox_info_extract_template = create_vector_graph_block()
-        with gr.Tab(label="2. (Graph)RAG & User Functions 📖"):
-            textbox_inp, textbox_answer_prompt_input = create_rag_block()
-        with gr.Tab(label="3. Others Tools 🚧"):
->>>>>>> 40c285f2
             create_other_block()
         
 
