--- conflicted
+++ resolved
@@ -191,11 +191,4 @@
     parser.add_argument("--host", type=str, default="0.0.0.0", help="host")
     parser.add_argument("--port", type=int, default=8001, help="port")
     args = parser.parse_args()
-
-<<<<<<< HEAD
-=======
-    import logging
-    logging.getLogger("uvicorn.access").propagate = False
-
->>>>>>> 9a9de773
     uvicorn.run("hugegraph_llm.demo.rag_demo.app:create_app", host=args.host, port=args.port, reload=True)