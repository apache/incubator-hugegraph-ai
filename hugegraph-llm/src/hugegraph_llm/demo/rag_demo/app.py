--- conflicted
+++ resolved
@@ -69,10 +69,7 @@
             headers={"WWW-Authenticate": "Bearer"},
         )
 
-<<<<<<< HEAD
-=======
  # TODO: move the logic to a separate file
->>>>>>> 3ad572fb
 async def timely_update_vid_embedding():
     while True:
         try:
