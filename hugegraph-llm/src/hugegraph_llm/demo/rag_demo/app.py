# Licensed to the Apache Software Foundation (ASF) under one
# or more contributor license agreements.  See the NOTICE file
# distributed with this work for additional information
# regarding copyright ownership.  The ASF licenses this file
# to you under the Apache License, Version 2.0 (the
# "License"); you may not use this file except in compliance
# with the License.  You may obtain a copy of the License at
#
#   http://www.apache.org/licenses/LICENSE-2.0
#
# Unless required by applicable law or agreed to in writing,
# software distributed under the License is distributed on an
# "AS IS" BASIS, WITHOUT WARRANTIES OR CONDITIONS OF ANY
# KIND, either express or implied.  See the License for the
# specific language governing permissions and limitations
# under the License.


import argparse
import os

import gradio as gr
import uvicorn
from fastapi import FastAPI, Depends, APIRouter
from fastapi.security import HTTPBearer, HTTPAuthorizationCredentials

from hugegraph_llm.api.rag_api import rag_http_api
from hugegraph_llm.api.admin_api import admin_http_api
from hugegraph_llm.config import settings, prompt
from hugegraph_llm.demo.rag_demo.configs_block import (
    create_configs_block,
    apply_llm_config,
    apply_embedding_config,
    apply_reranker_config,
    apply_graph_config,
)
from hugegraph_llm.demo.rag_demo.other_block import create_other_block
from hugegraph_llm.demo.rag_demo.rag_block import create_rag_block, rag_answer
from hugegraph_llm.demo.rag_demo.vector_graph_block import create_vector_graph_block
from hugegraph_llm.demo.rag_demo.log_block import create_log_block, log_stream
from hugegraph_llm.resources.demo.css import CSS
from hugegraph_llm.utils.log import log

sec = HTTPBearer()


def authenticate(credentials: HTTPAuthorizationCredentials = Depends(sec)):
    correct_token = os.getenv("TOKEN")
    if credentials.credentials != correct_token:
        from fastapi import HTTPException

        raise HTTPException(
            status_code=401,
            detail=f"Invalid token {credentials.credentials}, please contact the admin",
            headers={"WWW-Authenticate": "Bearer"},
        )


def init_rag_ui() -> gr.Interface:
    with gr.Blocks(
            theme="default",
            title="HugeGraph RAG Platform",
            css=CSS,
    ) as hugegraph_llm_ui:
        gr.Markdown("# HugeGraph LLM RAG Demo")

        """
        TODO: leave a general idea of the unresolved part
        graph_config_input = textbox_array_graph_config
         = [settings.graph_ip, settings.graph_port, settings.graph_name, graph_user, settings.graph_pwd, settings.graph_space]
        
        llm_config_input = textbox_array_llm_config
         = if settings.llm_type == openai [settings.openai_api_key, settings.openai_api_base, settings.openai_language_model, settings.openai_max_tokens]
         = else if settings.llm_type == ollama [settings.ollama_host, settings.ollama_port, settings.ollama_language_model, ""]
         = else if settings.llm_type == qianfan_wenxin [settings.qianfan_api_key, settings.qianfan_secret_key, settings.qianfan_language_model, ""]
         = else ["","","", ""]

        embedding_config_input = textbox_array_embedding_config
         = if settings.embedding_type == openai [settings.openai_api_key, settings.openai_api_base, settings.openai_embedding_model]
         = else if settings.embedding_type == ollama [settings.ollama_host, settings.ollama_port, settings.ollama_embedding_model]
         = else if settings.embedding_type == qianfan_wenxin [settings.qianfan_api_key, settings.qianfan_secret_key, settings.qianfan_embedding_model]
         = else ["","",""]

        reranker_config_input = textbox_array_reranker_config
         = if settings.reranker_type == cohere [settings.reranker_api_key, settings.reranker_model, settings.cohere_base_url]
         = else if settings.reranker_type == siliconflow [settings.reranker_api_key, "BAAI/bge-reranker-v2-m3", ""]
         = else ["","",""]
        """

        textbox_array_graph_config = create_configs_block()

        with gr.Tab(label="1. Build RAG Index 💡"):
            textbox_input_schema, textbox_info_extract_template = create_vector_graph_block()
        with gr.Tab(label="2. (Graph)RAG & User Functions 📖"):
            textbox_inp, textbox_answer_prompt_input = create_rag_block()
        with gr.Tab(label="3. Graph Tools 🚧"):
            create_other_block()
<<<<<<< HEAD
        with gr.Tab(label="4. Admin Tools ⚙️"):
            create_log_block()
        
=======
>>>>>>> 8dcb7bac

        def refresh_ui_config_prompt() -> tuple:
            settings.from_env()
            prompt.ensure_yaml_file_exists()
            return (
                settings.graph_ip, settings.graph_port, settings.graph_name, settings.graph_user,
                settings.graph_pwd, settings.graph_space, prompt.graph_schema, prompt.extract_graph_prompt,
                prompt.default_question, prompt.answer_prompt
            )

        hugegraph_llm_ui.load(fn=refresh_ui_config_prompt, outputs=[
            textbox_array_graph_config[0],
            textbox_array_graph_config[1],
            textbox_array_graph_config[2],
            textbox_array_graph_config[3],
            textbox_array_graph_config[4],
            textbox_array_graph_config[5],

            textbox_input_schema,
            textbox_info_extract_template,

            textbox_inp,
            textbox_answer_prompt_input
        ])

    return hugegraph_llm_ui


if __name__ == "__main__":
    parser = argparse.ArgumentParser()
    parser.add_argument("--host", type=str, default="0.0.0.0", help="host")
    parser.add_argument("--port", type=int, default=8001, help="port")
    args = parser.parse_args()
    app = FastAPI()
    api_auth = APIRouter(dependencies=[Depends(authenticate)])
    
    settings.check_env()
    prompt.update_yaml_file()

    hugegraph_llm = init_rag_ui()
    rag_http_api(api_auth, rag_answer, apply_graph_config, apply_llm_config, apply_embedding_config,
                 apply_reranker_config)
    admin_http_api(api_auth, log_stream)
    
    app.include_router(api_auth)
    auth_enabled = os.getenv("ENABLE_LOGIN", "False").lower() == "true"
    log.info("(Status) Authentication is %s now.", "enabled" if auth_enabled else "disabled")
    # TODO: support multi-user login when need
    app = gr.mount_gradio_app(app, hugegraph_llm, path="/", auth=("rag", os.getenv("TOKEN")) if auth_enabled else None)

    # TODO: we can't use reload now due to the config 'app' of uvicorn.run
    # ❎:f'{__name__}:app' / rag_web_demo:app / hugegraph_llm.demo.rag_web_demo:app
    # TODO: merge unicorn log to avoid duplicate log output (should be unified/fixed later)
    uvicorn.run(app, host=args.host, port=args.port, reload=False)<|MERGE_RESOLUTION|>--- conflicted
+++ resolved
@@ -95,12 +95,9 @@
             textbox_inp, textbox_answer_prompt_input = create_rag_block()
         with gr.Tab(label="3. Graph Tools 🚧"):
             create_other_block()
-<<<<<<< HEAD
         with gr.Tab(label="4. Admin Tools ⚙️"):
             create_log_block()
         
-=======
->>>>>>> 8dcb7bac
 
         def refresh_ui_config_prompt() -> tuple:
             settings.from_env()
