# Licensed to the Apache Software Foundation (ASF) under one
# or more contributor license agreements.  See the NOTICE file
# distributed with this work for additional information
# regarding copyright ownership.  The ASF licenses this file
# to you under the Apache License, Version 2.0 (the
# "License"); you may not use this file except in compliance
# with the License.  You may obtain a copy of the License at
#
#   http://www.apache.org/licenses/LICENSE-2.0
#
# Unless required by applicable law or agreed to in writing,
# software distributed under the License is distributed on an
# "AS IS" BASIS, WITHOUT WARRANTIES OR CONDITIONS OF ANY
# KIND, either express or implied.  See the License for the
# specific language governing permissions and limitations
# under the License.

import json
import os
from typing import Any, Tuple, Dict, Union, Literal

import gradio as gr
import pandas as pd

from hugegraph_llm.config import prompt, resource_path, huge_settings
from hugegraph_llm.models.embeddings.init_embedding import Embeddings
from hugegraph_llm.models.llms.init_llm import LLMs
from hugegraph_llm.operators.graph_rag_task import RAGPipeline
from hugegraph_llm.operators.gremlin_generate_task import GremlinGenerator
from hugegraph_llm.operators.hugegraph_op.schema_manager import SchemaManager
from hugegraph_llm.utils.hugegraph_utils import run_gremlin_query
from hugegraph_llm.utils.log import log


def store_schema(schema, question, gremlin_prompt):
    if (
        prompt.text2gql_graph_schema != schema or
        prompt.default_question != question or
        prompt.gremlin_generate_prompt != gremlin_prompt
    ):
        prompt.text2gql_graph_schema = schema
        prompt.default_question = question
        prompt.gremlin_generate_prompt = gremlin_prompt
        prompt.update_yaml_file()


def build_example_vector_index(temp_file) -> dict:
    if temp_file is None:
        full_path = os.path.join(resource_path, "demo", "text2gremlin.csv")
    else:
        full_path = temp_file.name
    if full_path.endswith(".json"):
        with open(full_path, "r", encoding="utf-8") as f:
            examples = json.load(f)
    elif full_path.endswith(".csv"):
        examples = pd.read_csv(full_path).to_dict("records")
    else:
        log.critical("Unsupported file format. Please input a JSON or CSV file.")
        return {"error": "Unsupported file format. Please input a JSON or CSV file."}
    builder = GremlinGenerator(
        llm=LLMs().get_text2gql_llm(),
        embedding=Embeddings().get_embedding(),
    )
    return builder.example_index_build(examples).run()


def gremlin_generate(
    inp, example_num, schema, gremlin_prompt
) -> Union[tuple[str, str], tuple[str, Any, Any, Any, Any]]:
    generator = GremlinGenerator(llm=LLMs().get_text2gql_llm(), embedding=Embeddings().get_embedding())
    sm = SchemaManager(graph_name=schema)
    short_schema = False

    if schema:
        schema = schema.strip()
        if not schema.startswith("{"):
            short_schema = True
            log.info("Try to get schema from graph '%s'", schema)
            generator.import_schema(from_hugegraph=schema)
            # FIXME: update the logic here
            schema = sm.schema.getSchema()
        else:
            try:
                schema = json.loads(schema)
                generator.import_schema(from_user_defined=schema)
            except json.JSONDecodeError as e:
                log.error("Invalid JSON schema provided: %s", e)
                return "Invalid JSON schema, please check the format carefully.", ""
    # FIXME: schema is not used in gremlin_generate() step, no context for it (enhance the logic here)
    updated_schema = sm.simple_schema(schema) if short_schema else schema
    store_schema(str(updated_schema), inp, gremlin_prompt)
    context = (
        generator.example_index_query(example_num).gremlin_generate_synthesize(updated_schema, gremlin_prompt)
        .run(query=inp)
    )
    try:
        context["template_exec_res"] = run_gremlin_query(query=context["result"])
    except Exception as e:  # pylint: disable=broad-except
        context["template_exec_res"] = f"{e}"
    try:
        context["raw_exec_res"] = run_gremlin_query(query=context["raw_result"])
    except Exception as e:  # pylint: disable=broad-except
        context["raw_exec_res"] = f"{e}"

    match_result = json.dumps(context.get("match_result", "No Results"), ensure_ascii=False, indent=2)
    return (
        match_result,
<<<<<<< HEAD
        context["initialized_gremlin_result"],
        context["raw_gremlin_result"],
        context["template_exec_res"],
        context["raw_exec_res"]
=======
        context["result"],
        context["raw_result"],
        context["template_exec_res"],
        context["raw_exec_res"],
>>>>>>> f1713b0b
    )


def simple_schema(schema: Dict[str, Any]) -> Dict[str, Any]:
    mini_schema = {}

    # Add necessary vertexlabels items (3)
    if "vertexlabels" in schema:
        mini_schema["vertexlabels"] = []
        for vertex in schema["vertexlabels"]:
            new_vertex = {key: vertex[key] for key in ["id", "name", "properties"] if key in vertex}
            mini_schema["vertexlabels"].append(new_vertex)

    # Add necessary edgelabels items (4)
    if "edgelabels" in schema:
        mini_schema["edgelabels"] = []
        for edge in schema["edgelabels"]:
            new_edge = {key: edge[key] for key in ["name", "source_label", "target_label", "properties"] if key in edge}
            mini_schema["edgelabels"].append(new_edge)

    return mini_schema


def create_text2gremlin_block() -> Tuple:
<<<<<<< HEAD
    gr.Markdown("""## Build Vector Template Index (Optional)
    > Uploaded CSV file should be in `query,gremlin` format below:  
    > e.g. `who is peter?`,`g.V().has('name', 'peter')`  
=======
    gr.Markdown(
        """## Build Vector Template Index (Optional)
    > Uploaded CSV file should be in `query,gremlin` format below:    
    > e.g. `who is peter?`,`g.V().has('name', 'peter')`    
>>>>>>> f1713b0b
    > JSON file should be in format below:  
    > e.g. `[{"query":"who is peter", "gremlin":"g.V().has('name', 'peter')"}]`
    """
    )
    with gr.Row():
        file = gr.File(
            value=os.path.join(resource_path, "demo", "text2gremlin.csv"), label="Upload Text-Gremlin Pairs File"
        )
        out = gr.Textbox(label="Result Message")
    with gr.Row():
        btn = gr.Button("Build Example Vector Index", variant="primary")
    btn.click(build_example_vector_index, inputs=[file], outputs=[out])  # pylint: disable=no-member
    gr.Markdown("## Nature Language To Gremlin")

    with gr.Row():
        with gr.Column(scale=1):
            input_box = gr.Textbox(value=prompt.default_question, label="Nature Language Query", show_copy_button=True)
            match = gr.Code(label="Similar Template (TopN)", language="javascript", elem_classes="code-container-show")
            initialized_out = gr.Textbox(label="Gremlin With Template", show_copy_button=True)
            raw_out = gr.Textbox(label="Gremlin Without Template", show_copy_button=True)
            tmpl_exec_out = gr.Code(
                label="Query With Template Output", language="json", elem_classes="code-container-show"
            )
            raw_exec_out = gr.Code(
                label="Query Without Template Output", language="json", elem_classes="code-container-show"
            )

        with gr.Column(scale=1):
            example_num_slider = gr.Slider(minimum=0, maximum=10, step=1, value=2, label="Number of refer examples")
            schema_box = gr.Textbox(value=prompt.text2gql_graph_schema, label="Schema", lines=2, show_copy_button=True)
            prompt_box = gr.Textbox(
                value=prompt.gremlin_generate_prompt, label="Prompt", lines=20, show_copy_button=True
            )
            btn = gr.Button("Text2Gremlin", variant="primary")
    btn.click(  # pylint: disable=no-member
        fn=gremlin_generate,
        inputs=[input_box, example_num_slider, schema_box, prompt_box],
        outputs=[match, initialized_out, raw_out, tmpl_exec_out, raw_exec_out],
    )

    return input_box, schema_box, prompt_box


def graph_rag_recall(
    query: str,
    gremlin_tmpl_num: int,
    with_gremlin_tmpl: bool,
    rerank_method: Literal["bleu", "reranker"],
    near_neighbor_first: bool,
    custom_related_information: str,
    gremlin_prompt: str,
) -> dict:
    store_schema(prompt.text2gql_graph_schema, query, gremlin_prompt)
    rag = RAGPipeline()

    rag.extract_keywords().keywords_to_vid().import_schema(huge_settings.graph_name).query_graphdb(
        with_gremlin_template=with_gremlin_tmpl,
        num_gremlin_generate_example=gremlin_tmpl_num,
        gremlin_prompt=gremlin_prompt,
    ).merge_dedup_rerank(
        rerank_method=rerank_method,
        near_neighbor_first=near_neighbor_first,
        custom_related_information=custom_related_information,
    )
    context = rag.run(verbose=True, query=query, graph_search=True)
    return context<|MERGE_RESOLUTION|>--- conflicted
+++ resolved
@@ -105,17 +105,10 @@
     match_result = json.dumps(context.get("match_result", "No Results"), ensure_ascii=False, indent=2)
     return (
         match_result,
-<<<<<<< HEAD
         context["initialized_gremlin_result"],
         context["raw_gremlin_result"],
         context["template_exec_res"],
         context["raw_exec_res"]
-=======
-        context["result"],
-        context["raw_result"],
-        context["template_exec_res"],
-        context["raw_exec_res"],
->>>>>>> f1713b0b
     )
 
 
@@ -140,16 +133,9 @@
 
 
 def create_text2gremlin_block() -> Tuple:
-<<<<<<< HEAD
     gr.Markdown("""## Build Vector Template Index (Optional)
     > Uploaded CSV file should be in `query,gremlin` format below:  
     > e.g. `who is peter?`,`g.V().has('name', 'peter')`  
-=======
-    gr.Markdown(
-        """## Build Vector Template Index (Optional)
-    > Uploaded CSV file should be in `query,gremlin` format below:    
-    > e.g. `who is peter?`,`g.V().has('name', 'peter')`    
->>>>>>> f1713b0b
     > JSON file should be in format below:  
     > e.g. `[{"query":"who is peter", "gremlin":"g.V().has('name', 'peter')"}]`
     """
