--- conflicted
+++ resolved
@@ -40,13 +40,9 @@
     "numpy",
     "pandas",
     "pydantic",
-<<<<<<< HEAD
     "tqdm",
-=======
     "scipy",
     "python-igraph",
-    
->>>>>>> af82d914
 
     # LLM specific dependencies
     "openai",
@@ -67,15 +63,12 @@
     "litellm",
     "hugegraph-python-client",
     "pycgraph",
-<<<<<<< HEAD
 ]
 
 [project.optional-dependencies]
 vectordb = [
     "pymilvus==2.5.9",
     "qdrant-client==1.14.2",
-=======
->>>>>>> af82d914
 ]
 
 [project.urls]
@@ -104,8 +97,9 @@
 
 [tool.uv.sources]
 hugegraph-python-client = { workspace = true }
-<<<<<<< HEAD
-pycgraph = { git = "https://github.com/ChunelFeng/CGraph.git", subdirectory = "python", rev = "main", marker = "sys_platform == 'linux'"  }
+# We encountered a bug in PyCGraph's latest release version, so we're using a specific commit from the main branch (without the bug) as the project dependency.
+# TODO: Replace this command in the future when a new PyCGraph release version (after 3.1.2) is available.
+pycgraph = { git = "https://github.com/ChunelFeng/CGraph.git", subdirectory = "python", rev = "248bfcfeddfa2bc23a1d585a3925c71189dba6cc"}
 
 [tool.mypy]
 disable_error_code = ["import-untyped"]
@@ -124,9 +118,4 @@
 [tool.ruff.format]
 quote-style = "preserve"
 indent-style = "space"
-line-ending = "auto"
-=======
-# We encountered a bug in PyCGraph's latest release version, so we're using a specific commit from the main branch (without the bug) as the project dependency.
-# TODO: Replace this command in the future when a new PyCGraph release version (after 3.1.2) is available.
-pycgraph = { git = "https://github.com/ChunelFeng/CGraph.git", subdirectory = "python", rev = "248bfcfeddfa2bc23a1d585a3925c71189dba6cc"}
->>>>>>> af82d914
+line-ending = "auto"