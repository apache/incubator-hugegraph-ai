# Licensed to the Apache Software Foundation (ASF) under one
# or more contributor license agreements.  See the NOTICE file
# distributed with this work for additional information
# regarding copyright ownership.  The ASF licenses this file
# to you under the Apache License, Version 2.0 (the
# "License"); you may not use this file except in compliance
# with the License.  You may obtain a copy of the License at
#
#   http://www.apache.org/licenses/LICENSE-2.0
#
# Unless required by applicable law or agreed to in writing,
# software distributed under the License is distributed on an
# "AS IS" BASIS, WITHOUT WARRANTIES OR CONDITIONS OF ANY
# KIND, either express or implied.  See the License for the
# specific language governing permissions and limitations
# under the License.

[project]
name = "hugegraph-llm"
version = "1.5.0"
description = "A tool for the implementation and research related to large language models."
authors = [
    { name = "Apache HugeGraph Contributors", email = "dev@hugegraph.apache.org" },
]
readme = "README.md"
license = "Apache-2.0"
requires-python = ">=3.10,<3.12"
maintainers = [
    { name = "Apache HugeGraph Contributors", email = "dev@hugegraph.apache.org" },
]


dependencies = [
    "openai~=1.61.0",
    "ollama~=0.4.8",
    "qianfan~=0.3.18",
    "retry~=0.9.2",
    "tiktoken>=0.7.0",
    "nltk~=3.9.1",
    "gradio>5.0.0",
    "jieba>=0.42.1",
    "numpy~=1.24.4",
    "python-docx~=1.1.2",
    "langchain-text-splitters~=0.2.2",
    "faiss-cpu~=1.8.0",
    "python-dotenv>=1.0.1",
    "pyarrow~=17.0.0",
    "pandas<2.2.2",
    "openpyxl~=3.1.5",
    "pydantic-settings~=2.6.1",
    "decorator~=5.1.1",
    "requests~=2.32.0",
    "setuptools~=70.0.0",
    "urllib3~=2.2.2",
    "rich~=13.9.4",
    "apscheduler~=3.10.4",
    "litellm~=1.61.13",
    "hugegraph-python"
]
[project.urls]
homepage = "https://hugegraph.apache.org/"
repository = "https://github.com/apache/incubator-hugegraph-ai"
documentation = "https://hugegraph.apache.org/docs/quickstart/hugegraph-ai/"
"Bug Tracker" = "https://github.com/apache/incubator-hugegraph-ai/issues"

[build-system]
requires = ["hatchling"]
build-backend = "hatchling.build"

#If you want to modify the network configuration file of the project, then you can modify this part
[[tool.uv.index]]
url = "https://pypi.tuna.tsinghua.edu.cn/simple"
default = true

[tool.hatch.build.targets.wheel]
packages = ["src/hugegraph_llm"]

[tool.hatch.build.targets.sdist]
include = [
    "src/hugegraph_llm",
    "README.md",
    "LICENSE",
    "NOTICE",
    "MANIFEST.in"
]

[tool.hatch.metadata]
allow-direct-references = true

[tool.uv.sources]
<<<<<<< HEAD
hugegraph-python = { path = "../hugegraph-python-client/", editable = true }
=======
hugegraph-python= {path = "../hugegraph-python-client/",editable = true}
>>>>>>> d806a543
<|MERGE_RESOLUTION|>--- conflicted
+++ resolved
@@ -64,32 +64,24 @@
 "Bug Tracker" = "https://github.com/apache/incubator-hugegraph-ai/issues"
 
 [build-system]
-requires = ["hatchling"]
-build-backend = "hatchling.build"
+requires = ["poetry-core"]
+build-backend = "poetry.core.masonry.api"
 
-#If you want to modify the network configuration file of the project, then you can modify this part
-[[tool.uv.index]]
-url = "https://pypi.tuna.tsinghua.edu.cn/simple"
-default = true
+[[tool.poetry.source]]
+name = "pypi"
+priority = "primary"
 
-[tool.hatch.build.targets.wheel]
-packages = ["src/hugegraph_llm"]
+[[tool.poetry.source]]
+name = "aliyun"
+url = "https://mirrors.aliyun.com/pypi/simple/"
+priority = "supplemental"
 
-[tool.hatch.build.targets.sdist]
-include = [
-    "src/hugegraph_llm",
-    "README.md",
-    "LICENSE",
-    "NOTICE",
-    "MANIFEST.in"
-]
+[[tool.poetry.source]]
+name = "tencent"
+url = "https://mirrors.cloud.tencent.com/pypi/simple/"
+priority = "supplemental"
 
-[tool.hatch.metadata]
-allow-direct-references = true
-
-[tool.uv.sources]
-<<<<<<< HEAD
-hugegraph-python = { path = "../hugegraph-python-client/", editable = true }
-=======
-hugegraph-python= {path = "../hugegraph-python-client/",editable = true}
->>>>>>> d806a543
+[[tool.poetry.source]]
+name = "tsinghua"
+url = "https://mirrors.tuna.tsinghua.edu.cn/pypi/web/simple/"
+priority = "supplemental"