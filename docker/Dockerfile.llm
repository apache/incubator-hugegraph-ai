# Stage 1: Build stage (Isolating the build env)
FROM python:3.10.16-bookworm AS builder

WORKDIR /home/work/

<<<<<<< HEAD
# Use uv instead of poetry for faster dependency resolution and better compatibility with modern Python packaging tools
=======
# Use uv instead of poetry for a more efficient, elegant, and unified py env management```
>>>>>>> cd6fd333
RUN pip install --no-cache-dir uv

# 1.1 Copy source code
COPY hugegraph-python-client/ ./hugegraph-python-client/
COPY hugegraph-llm/ ./hugegraph-llm/

# 1.2 Install dependency
RUN cd /home/work/hugegraph-llm && \
    uv venv && \
    uv pip install -e . && \
    uv pip install ../hugegraph-python-client

# Stage 2: Runtime stage
FROM python:3.10.16-slim-bookworm
LABEL maintainer="HugeGraph Docker Maintainers <dev@hugegraph.apache.org>"

# Create non-root user & install 'curl' for healthcheck
RUN useradd -m -s /bin/bash work && \
    apt-get update && \
    apt-get install -y --no-install-recommends curl && \
    apt-get clean && \
    rm -rf /var/lib/apt/lists/*

WORKDIR /home/work/

# Copy virtual environment and source code
COPY --from=builder --chown=work:work /home/work/hugegraph-llm/.venv /home/work/hugegraph-llm/.venv
COPY --from=builder --chown=work:work /home/work/hugegraph-llm/src /home/work/hugegraph-llm/src

USER work
ENV PATH="/home/work/hugegraph-llm/.venv/bin:$PATH"
ENV PYTHONPATH="/home/work/hugegraph-llm/src"

WORKDIR /home/work/hugegraph-llm
VOLUME ["/home/work/hugegraph-llm/src/hugegraph_llm/resources"]
EXPOSE 8001

HEALTHCHECK --interval=60s --timeout=10s --start-period=5s --retries=3 CMD curl -f http://localhost:8001/ || exit 1

CMD ["python", "-m", "hugegraph_llm.demo.rag_demo.app", "--host", "0.0.0.0", "--port", "8001"]<|MERGE_RESOLUTION|>--- conflicted
+++ resolved
@@ -3,11 +3,7 @@
 
 WORKDIR /home/work/
 
-<<<<<<< HEAD
-# Use uv instead of poetry for faster dependency resolution and better compatibility with modern Python packaging tools
-=======
 # Use uv instead of poetry for a more efficient, elegant, and unified py env management```
->>>>>>> cd6fd333
 RUN pip install --no-cache-dir uv
 
 # 1.1 Copy source code
